--- conflicted
+++ resolved
@@ -604,338 +604,180 @@
   variables:
     package: tezos-client-004-Pt24m4xi
 
-opam:44:tezos-validation:
+opam:44:tezos-protocol-003-PsddFKi3:
+  <<: *opam_definition
+  variables:
+    package: tezos-protocol-003-PsddFKi3
+
+opam:45:tezos-validation:
   <<: *opam_definition
   variables:
     package: tezos-validation
 
-opam:45:tezos-protocol-001-PtCJ7pwo:
-  <<: *opam_definition
-  variables:
-    package: tezos-protocol-001-PtCJ7pwo
-
-opam:46:tezos-protocol-002-PsYLVpVv:
-  <<: *opam_definition
-  variables:
-    package: tezos-protocol-002-PsYLVpVv
-
-opam:47:tezos-protocol-003-PsddFKi3:
-  <<: *opam_definition
-  variables:
-    package: tezos-protocol-003-PsddFKi3
-
-<<<<<<< HEAD
-opam:44:tezos-baking-004-Pt24m4xi:
-=======
-opam:48:tezos-baking-004-Pt24m4xi:
+opam:46:tezos-baking-004-Pt24m4xi:
   <<: *opam_definition
   variables:
     package: tezos-baking-004-Pt24m4xi
 
-opam:49:tezos-protocol-000-Ps9mPmXa:
-  <<: *opam_definition
-  variables:
-    package: tezos-protocol-000-Ps9mPmXa
-
-opam:50:tezos-protocol-demo-noops:
->>>>>>> e725003d
+opam:47:tezos-client-003-PsddFKi3:
+  <<: *opam_definition
+  variables:
+    package: tezos-client-003-PsddFKi3
+
+opam:48:tezos-protocol-genesis:
+  <<: *opam_definition
+  variables:
+    package: tezos-protocol-genesis
+
+opam:49:ocplib-resto-json:
+  <<: *opam_definition
+  variables:
+    package: ocplib-resto-json
+
+opam:50:ocplib-resto-cohttp-server:
+  <<: *opam_definition
+  variables:
+    package: ocplib-resto-cohttp-server
+
+opam:51:tezos-protocol-demo-noops:
   <<: *opam_definition
   variables:
     package: tezos-protocol-demo-noops
 
-<<<<<<< HEAD
-opam:45:tezos-protocol-demo:
-=======
-opam:51:tezos-embedded-protocol-004-Pt24m4xi:
->>>>>>> e725003d
-  <<: *opam_definition
-  variables:
-    package: tezos-protocol-demo
-
-<<<<<<< HEAD
-opam:46:tezos-protocol-genesis:
-=======
-opam:52:tezos-shell:
->>>>>>> e725003d
-  <<: *opam_definition
-  variables:
-    package: tezos-protocol-genesis
-
-<<<<<<< HEAD
-opam:47:ocplib-resto-json:
-  <<: *opam_definition
-  variables:
-    package: ocplib-resto-json
-
-opam:48:tezos-embedded-protocol-004-Pt24m4xi:
-=======
-opam:53:ocplib-resto-cohttp-server:
-  <<: *opam_definition
-  variables:
-    package: ocplib-resto-cohttp-server
-
-opam:54:tezos-client-001-PtCJ7pwo:
->>>>>>> e725003d
+opam:52:tezos-embedded-protocol-004-Pt24m4xi:
   <<: *opam_definition
   variables:
     package: tezos-embedded-protocol-004-Pt24m4xi
 
-<<<<<<< HEAD
-opam:49:tezos-shell:
-=======
-opam:55:tezos-client-002-PsYLVpVv:
->>>>>>> e725003d
+opam:53:tezos-shell:
   <<: *opam_definition
   variables:
     package: tezos-shell
 
-<<<<<<< HEAD
-opam:50:tezos-baking-004-Pt24m4xi-commands:
+opam:54:tezos-baking-004-Pt24m4xi-commands:
   <<: *opam_definition
   variables:
     package: tezos-baking-004-Pt24m4xi-commands
 
-opam:51:tezos-client-003-PsddFKi3-commands:
-=======
-opam:56:tezos-client-003-PsddFKi3:
-  <<: *opam_definition
-  variables:
-    package: tezos-client-003-PsddFKi3
-
-opam:57:ocplib-resto-json:
->>>>>>> e725003d
+opam:55:tezos-client-003-PsddFKi3-commands:
   <<: *opam_definition
   variables:
     package: tezos-client-003-PsddFKi3-commands
 
-<<<<<<< HEAD
-opam:52:tezos-client-004-Pt24m4xi-commands:
-=======
-opam:58:tezos-baking-004-Pt24m4xi-commands:
->>>>>>> e725003d
+opam:56:tezos-client-004-Pt24m4xi-commands:
   <<: *opam_definition
   variables:
     package: tezos-client-004-Pt24m4xi-commands
 
-<<<<<<< HEAD
-opam:53:tezos-client-demo:
-=======
-opam:59:tezos-embedded-protocol-000-Ps9mPmXa:
->>>>>>> e725003d
-  <<: *opam_definition
-  variables:
-    package: tezos-client-demo
-
-<<<<<<< HEAD
-opam:54:tezos-client-genesis:
-=======
-opam:60:tezos-embedded-protocol-001-PtCJ7pwo:
->>>>>>> e725003d
+opam:57:tezos-client-genesis:
   <<: *opam_definition
   variables:
     package: tezos-client-genesis
 
-<<<<<<< HEAD
-opam:55:ocplib-ezresto:
-=======
-opam:61:tezos-embedded-protocol-002-PsYLVpVv:
->>>>>>> e725003d
+opam:58:ocplib-ezresto:
   <<: *opam_definition
   variables:
     package: ocplib-ezresto
 
-<<<<<<< HEAD
-opam:56:tezos-embedded-protocol-003-PsddFKi3:
-=======
-opam:62:tezos-embedded-protocol-003-PsddFKi3:
->>>>>>> e725003d
+opam:59:tezos-protocol-004-Pt24m4xi-parameters:
+  <<: *opam_definition
+  variables:
+    package: tezos-protocol-004-Pt24m4xi-parameters
+
+opam:60:tezos-rpc-http-server:
+  <<: *opam_definition
+  variables:
+    package: tezos-rpc-http-server
+
+opam:61:tezos-embedded-protocol-003-PsddFKi3:
   <<: *opam_definition
   variables:
     package: tezos-embedded-protocol-003-PsddFKi3
 
-<<<<<<< HEAD
-opam:57:tezos-embedded-protocol-demo:
-=======
-opam:63:tezos-embedded-protocol-demo-noops:
->>>>>>> e725003d
+opam:62:tezos-embedded-protocol-demo-noops:
   <<: *opam_definition
   variables:
     package: tezos-embedded-protocol-demo-noops
 
-<<<<<<< HEAD
-opam:58:tezos-embedded-protocol-genesis:
-=======
+opam:63:tezos-embedded-protocol-genesis:
+  <<: *opam_definition
+  variables:
+    package: tezos-embedded-protocol-genesis
+
 opam:64:tezos-mempool-004-Pt24m4xi:
   <<: *opam_definition
   variables:
     package: tezos-mempool-004-Pt24m4xi
 
-opam:65:tezos-rpc-http-server:
-  <<: *opam_definition
-  variables:
-    package: tezos-rpc-http-server
-
-opam:66:tezos-client-000-Ps9mPmXa:
->>>>>>> e725003d
-  <<: *opam_definition
-  variables:
-    package: tezos-embedded-protocol-genesis
-
-<<<<<<< HEAD
-opam:59:tezos-mempool-004-Pt24m4xi:
-  <<: *opam_definition
-  variables:
-    package: tezos-mempool-004-Pt24m4xi
-
-opam:60:tezos-baker-004-Pt24m4xi-commands:
-=======
-opam:67:tezos-client-001-PtCJ7pwo-commands:
-  <<: *opam_definition
-  variables:
-    package: tezos-client-001-PtCJ7pwo-commands
-
-opam:68:tezos-client-002-PsYLVpVv-commands:
-  <<: *opam_definition
-  variables:
-    package: tezos-client-002-PsYLVpVv-commands
-
-opam:69:tezos-client-003-PsddFKi3-commands:
-  <<: *opam_definition
-  variables:
-    package: tezos-client-003-PsddFKi3-commands
-
-opam:70:tezos-client-004-Pt24m4xi-commands:
->>>>>>> e725003d
-  <<: *opam_definition
-  variables:
-    package: tezos-baker-004-Pt24m4xi-commands
-
-<<<<<<< HEAD
-opam:61:tezos-client:
+opam:65:tezos-client:
   <<: *opam_definition
   variables:
     package: tezos-client
 
-opam:62:ocplib-ezresto-directory:
-=======
-opam:71:tezos-protocol-004-Pt24m4xi-parameters:
-  <<: *opam_definition
-  variables:
-    package: tezos-protocol-004-Pt24m4xi-parameters
-
-opam:72:ocplib-ezresto:
->>>>>>> e725003d
+opam:66:ocplib-ezresto-directory:
   <<: *opam_definition
   variables:
     package: ocplib-ezresto-directory
 
-<<<<<<< HEAD
-opam:63:tezos-accuser-004-Pt24m4xi:
-=======
-opam:73:tezos-accuser-004-Pt24m4xi:
->>>>>>> e725003d
+opam:67:tezos-accuser-004-Pt24m4xi:
   <<: *opam_definition
   variables:
     package: tezos-accuser-004-Pt24m4xi
 
-<<<<<<< HEAD
-opam:64:tezos-endorser-004-Pt24m4xi:
-=======
-opam:74:tezos-protocol-004-Pt24m4xi-tests:
+opam:68:ocplib-json-typed-browser:
+  <<: *opam_definition
+  variables:
+    package: ocplib-json-typed-browser
+
+opam:69:tezos-endorser-004-Pt24m4xi:
+  <<: *opam_definition
+  variables:
+    package: tezos-endorser-004-Pt24m4xi
+
+opam:70:tezos-tooling:
+  <<: *opam_definition
+  variables:
+    package: tezos-tooling
+
+opam:71:tezos-accuser-004-Pt24m4xi-commands:
+  <<: *opam_definition
+  variables:
+    package: tezos-accuser-004-Pt24m4xi-commands
+
+opam:72:tezos-004-Pt24m4xi-test-helpers:
+  <<: *opam_definition
+  variables:
+    package: tezos-004-Pt24m4xi-test-helpers
+
+opam:73:tezos-protocol-004-Pt24m4xi-tests:
   <<: *opam_definition
   variables:
     package: tezos-protocol-004-Pt24m4xi-tests
 
-opam:75:tezos-baker-004-Pt24m4xi:
+opam:74:tezos-baker-004-Pt24m4xi:
   <<: *opam_definition
   variables:
     package: tezos-baker-004-Pt24m4xi
 
-opam:76:ocplib-json-typed-browser:
-  <<: *opam_definition
-  variables:
-    package: ocplib-json-typed-browser
-
-opam:77:tezos-node:
+opam:75:tezos-endorser-004-Pt24m4xi-commands:
+  <<: *opam_definition
+  variables:
+    package: tezos-endorser-004-Pt24m4xi-commands
+
+opam:76:tezos-network-sandbox:
+  <<: *opam_definition
+  variables:
+    package: tezos-network-sandbox
+
+opam:77:tezos-signer:
+  <<: *opam_definition
+  variables:
+    package: tezos-signer
+
+opam:78:tezos-node:
   <<: *opam_definition
   variables:
     package: tezos-node
-
-opam:78:tezos-signer:
->>>>>>> e725003d
-  <<: *opam_definition
-  variables:
-    package: tezos-endorser-004-Pt24m4xi
-
-<<<<<<< HEAD
-opam:65:tezos-accuser-004-Pt24m4xi-commands:
-=======
-opam:79:tezos-tooling:
-  <<: *opam_definition
-  variables:
-    package: tezos-tooling
-
-opam:80:tezos-accuser-004-Pt24m4xi-commands:
->>>>>>> e725003d
-  <<: *opam_definition
-  variables:
-    package: tezos-accuser-004-Pt24m4xi-commands
-
-<<<<<<< HEAD
-opam:66:tezos-baker-004-Pt24m4xi:
-=======
-opam:81:tezos-client:
->>>>>>> e725003d
-  <<: *opam_definition
-  variables:
-    package: tezos-baker-004-Pt24m4xi
-
-<<<<<<< HEAD
-opam:67:tezos-endorser-004-Pt24m4xi-commands:
-  <<: *opam_definition
-  variables:
-    package: tezos-endorser-004-Pt24m4xi-commands
-
-opam:68:tezos-network-sandbox:
-  <<: *opam_definition
-  variables:
-    package: tezos-network-sandbox
-
-opam:69:tezos-signer:
-=======
-opam:82:tezos-004-Pt24m4xi-test-helpers:
-  <<: *opam_definition
-  variables:
-    package: tezos-004-Pt24m4xi-test-helpers
-
-opam:83:ocplib-ezresto-directory:
-  <<: *opam_definition
-  variables:
-    package: ocplib-ezresto-directory
-
-opam:84:tezos-endorser-004-Pt24m4xi-commands:
->>>>>>> e725003d
-  <<: *opam_definition
-  variables:
-    package: tezos-signer
-
-<<<<<<< HEAD
-opam:70:tezos-node:
-=======
-opam:85:tezos-endorser-004-Pt24m4xi:
->>>>>>> e725003d
-  <<: *opam_definition
-  variables:
-    package: tezos-node
-
-<<<<<<< HEAD
-opam:71:ocplib-json-typed-browser:
-=======
-opam:86:tezos-network-sandbox:
->>>>>>> e725003d
-  <<: *opam_definition
-  variables:
-    package: ocplib-json-typed-browser
 
 
 ##END_OPAM##
