BOOTSTRAP_ACCOUNTS = [
    ["edpkuBknW28nW72KG6RoHtYW7p12T6GKc7nAbwYX5m8Wd9sDVC9yav",
     "4000000000000"],
    ["edpktzNbDAUjUk697W7gYg2CRuBQjyPxbEg8dLccYYwKSKvkPvjtV9",
     "4000000000000"],
    ["edpkuTXkJDGcFd5nh6VvMz8phXxU3Bi7h6hqgywNFi1vZTfQNnS1RV",
     "4000000000000"],
    ["edpkuFrRoDSEbJYgxRtLx2ps82UdaYc1WwfS9sE11yhauZt5DgCHbU",
     "4000000000000"],
    ["edpkv8EUUH68jmo3f7Um5PezmfGrRF24gnfLpH3sVNwJnV5bVCxL2n",
     "4000000000000"]
]

COMMITMENTS = [
    ["btz1bRL4X5BWo2Fj4EsBdUwexXqgTf75uf1qa", "23932454669343"],
    ["btz1SxjV1syBgftgKy721czKi3arVkVwYUFSv", "72954577464032"],
    ["btz1LtoNCjiW23txBTenALaf5H6NKF1L3c1gw", "217487035428348"],
    ["btz1SUd3mMhEBcWudrn8u361MVAec4WYCcFoy", "4092742372031"],
    ["btz1MvBXf4orko1tsGmzkjLbpYSgnwUjEe81r", "17590039016550"],
    ["btz1LoDZ3zsjgG3k3cqTpUMc9bsXbchu9qMXT", "26322312350555"],
    ["btz1RMfq456hFV5AeDiZcQuZhoMv2dMpb9hpP", "244951387881443"],
    ["btz1Y9roTh4A7PsMBkp8AgdVFrqUDNaBE59y1", "80065050465525"],
    ["btz1Q1N2ePwhVw5ED3aaRVek6EBzYs1GDkSVD", "3569618927693"],
    ["btz1VFFVsVMYHd5WfaDTAt92BeQYGK8Ri4eLy", "9034781424478"]
]

PARAMETERS = {
    "bootstrap_accounts": BOOTSTRAP_ACCOUNTS,
    "commitments": COMMITMENTS,
    "preserved_cycles": 2,
    "blocks_per_cycle": 8,
    "blocks_per_commitment": 4,
    "blocks_per_roll_snapshot": 4,
    "blocks_per_voting_period": 64,
    "time_between_blocks": ["1", "0"],
<<<<<<< HEAD
    "blocks_per_cycle": 128,
    "blocks_per_roll_snapshot": 32,
    "blocks_per_voting_period": 16,
    "preserved_cycles": 1,
    "proof_of_work_threshold": "-1",
    "minimum_endorsements_per_priority": []
=======
    "endorsers_per_block": 32,
    "hard_gas_limit_per_operation": "800000",
    "hard_gas_limit_per_block": "8000000",
    "proof_of_work_threshold": "-1",
    "tokens_per_roll": "8000000000",
    "michelson_maximum_type_size": 1000,
    "seed_nonce_revelation_tip": "125000",
    "origination_size": 257,
    "block_security_deposit": "512000000",
    "endorsement_security_deposit": "64000000",
    "block_reward": "16000000",
    "endorsement_reward": "2000000",
    "cost_per_byte": "1000",
    "hard_storage_limit_per_operation": "60000",
    "test_chain_duration": "1966080",
    "quorum_min": 3000,
    "quorum_max": 7000,
    "min_proposal_quorum": 500,
    "initial_endorsers": 1,
    "delay_per_missing_endorsement": "1"
>>>>>>> ec3576fd
}

GENESIS_SK = "edsk31vznjHSSpGExDMHYASz45VZqXN4DPxvsa4hAyY8dHM28cZzp6"


GENESIS_PK = "edpkuSLWfVU1Vq7Jg9FucPyKmma6otcMHac9zG4oU1KMHSTBpJuGQ2"


IDENTITIES = {
    'bootstrap1': {
        'identity': "tz1KqTpEZ7Yob7QbPE4Hy4Wo8fHG8LhKxZSx",
        'public': "edpkuBknW28nW72KG6RoHtYW7p12T6GKc7nAbwYX5m8Wd9sDVC9yav",
        'secret': ("unencrypted:"
                   "edsk3gUfUPyBSfrS9CCgmCiQsTCHGkviBDusMxDJstFtojtc1zcpsh")
    },
    'bootstrap2': {
        'identity': "tz1gjaF81ZRRvdzjobyfVNsAeSC6PScjfQwN",
        'public': "edpktzNbDAUjUk697W7gYg2CRuBQjyPxbEg8dLccYYwKSKvkPvjtV9",
        'secret': ("unencrypted:"
                   "edsk39qAm1fiMjgmPkw1EgQYkMzkJezLNewd7PLNHTkr6w9XA2zdfo")
    },
    'bootstrap3': {
        'identity': "tz1faswCTDciRzE4oJ9jn2Vm2dvjeyA9fUzU",
        'public': "edpkuTXkJDGcFd5nh6VvMz8phXxU3Bi7h6hqgywNFi1vZTfQNnS1RV",
        'secret': ("unencrypted:"
                   "edsk4ArLQgBTLWG5FJmnGnT689VKoqhXwmDPBuGx3z4cvwU9MmrPZZ")
    },
    'bootstrap4': {
        'identity': "tz1b7tUupMgCNw2cCLpKTkSD1NZzB5TkP2sv",
        'public': "edpkuFrRoDSEbJYgxRtLx2ps82UdaYc1WwfS9sE11yhauZt5DgCHbU",
        'secret': ("unencrypted:"
                   "edsk2uqQB9AY4FvioK2YMdfmyMrer5R8mGFyuaLLFfSRo8EoyNdht3")
    },
    'bootstrap5': {
        'identity': "tz1ddb9NMYHZi5UzPdzTZMYQQZoMub195zgv",
        'public': "edpkv8EUUH68jmo3f7Um5PezmfGrRF24gnfLpH3sVNwJnV5bVCxL2n",
        'secret': ("unencrypted:"
                   "edsk4QLrcijEffxV31gGdN2HU7UpyJjA8drFoNcmnB28n89YjPNRFm")
    },
    'activator': {
        'secret': "unencrypted:" + GENESIS_SK
    }
}


IDENTITIES_SHORT = {
    'activator': {
        'secret': "unencrypted:" + GENESIS_SK
    }
}

<<<<<<< HEAD
ALPHA = "PtG6cmhhWF8AY5gVQhCaUASbgu8CGebkGPdNSX26m3CSnxvih9v"
ALPHA_DEAMON = "alpha"  # tezos-baker-alpha
=======

ALPHA = "ProtoALphaALphaALphaALphaALphaALphaALphaALphaDdp3zK"
ALPHA_DEAMON = "alpha"  # tezos-baker-alpha


TEZOS_CRT = """
Certificate:
    Data:
        Version: 3 (0x2)
        Serial Number: 1 (0x1)
    Signature Algorithm: sha256WithRSAEncryption
        Issuer: CN=Easy-RSA CA
        Validity
            Not Before: Mar 30 13:07:24 2018 GMT
            Not After : Mar 27 13:07:24 2028 GMT
        Subject: CN=tezos
        Subject Public Key Info:
            Public Key Algorithm: rsaEncryption
                Public-Key: (2048 bit)
                Modulus:
                    00:d3:61:ba:81:6a:0d:8f:0b:6f:84:65:ca:73:b5:
                    c6:2d:89:8e:83:90:9e:2c:e1:16:5f:2c:9d:44:00:
                    25:dd:a2:73:dc:41:06:81:fb:a1:0c:e9:17:db:63:
                    6b:c2:46:63:bc:31:4c:bc:76:50:a0:79:15:de:4a:
                    98:d1:eb:a3:d1:a9:4c:db:32:3e:05:23:be:60:b7:
                    5c:d1:4f:ec:fe:6d:a3:5f:75:0e:8d:e7:c5:d1:48:
                    6f:29:84:0a:cc:52:91:8b:8a:67:65:88:82:1a:a7:
                    31:6c:5c:00:1c:53:0e:fb:98:81:c7:5d:20:e8:72:
                    15:f1:53:e1:a8:e6:45:92:25:6b:a3:f6:67:da:63:
                    9f:fd:35:f6:54:04:c1:10:50:e9:5d:95:e3:12:7f:
                    e1:8f:bc:6c:65:48:f6:0c:eb:9e:d1:cb:30:1f:da:
                    ff:a2:d5:5d:bb:de:e5:df:b8:52:f3:70:6c:2d:8a:
                    e9:bb:85:7f:33:14:bc:fa:1e:c5:c4:b3:9f:f3:10:
                    a3:1c:00:f6:8f:84:ae:a3:a3:08:ae:b8:38:41:0a:
                    a7:84:88:bf:9d:e3:0d:42:51:75:dd:b2:5c:8b:9c:
                    fa:82:ff:0d:bd:6f:f7:c3:b5:e4:49:3a:5c:8c:cc:
                    7f:1c:80:7b:c1:47:ad:2c:fe:44:f1:fc:93:0e:ac:
                    4f:27
                Exponent: 65537 (0x10001)
        X509v3 extensions:
            X509v3 Basic Constraints:
                CA:FALSE
            X509v3 Subject Key Identifier:
                B4:C2:AB:C3:F6:64:80:94:43:46:7F:40:25:E4:D1:CF:01:33:44:DA
            X509v3 Authority Key Identifier:
                keyid:5E:27:08:3B:81:1D:FA:05:CC:D3:94:D4:2B:9B:92:5B:3B:F9:EA:A1
                DirName:/CN=Easy-RSA CA
                serial:D5:46:5A:8E:8B:18:BD:2B

            X509v3 Extended Key Usage:
                TLS Web Server Authentication
            X509v3 Key Usage:
                Digital Signature, Key Encipherment
            X509v3 Subject Alternative Name:
                DNS:tezos
    Signature Algorithm: sha256WithRSAEncryption
         2f:23:1a:9e:42:72:2b:57:ec:26:04:a2:a0:22:f3:31:0e:12:
         c4:46:92:95:b6:c7:44:bf:ab:5b:5b:15:c3:69:a3:48:79:be:
         f9:09:aa:42:8c:8a:83:6a:55:68:b7:6c:02:b4:1a:d4:98:52:
         b1:2e:bf:6c:3f:da:ef:93:e0:c8:69:fd:b7:dd:f7:42:65:e1:
         66:ab:99:c2:d7:81:62:e2:e9:63:98:8a:24:9b:34:da:8a:82:
         03:00:08:29:00:3f:18:cd:94:00:a7:22:0c:25:be:fa:74:64:
         ea:45:1f:62:e4:bd:f6:88:42:35:ca:7e:e4:a1:5f:a9:94:6d:
         4e:80:38:7b:3c:65:41:c4:e3:bc:40:de:50:b6:61:8c:ae:3a:
         de:d9:1e:af:e9:59:e3:c2:b2:5f:47:09:83:66:3c:d7:e5:4f:
         ec:27:8c:90:69:1d:6a:95:3e:2f:bf:89:95:58:ae:25:6d:90:
         bd:ce:41:63:91:58:e3:16:f9:08:70:c5:c1:5f:5d:f7:0d:a5:
         77:e5:a3:84:82:53:bf:30:6a:10:df:1c:b1:1f:81:c8:e0:c7:
         48:4d:74:47:21:48:3a:8a:80:f9:3c:43:c1:2c:0e:a4:40:51:
         b7:f3:b7:27:98:ab:23:cb:b1:05:67:59:ab:cf:23:f8:1b:9f:
         61:0d:8b:5e
-----BEGIN CERTIFICATE-----
MIIDSzCCAjOgAwIBAgIBATANBgkqhkiG9w0BAQsFADAWMRQwEgYDVQQDDAtFYXN5
LVJTQSBDQTAeFw0xODAzMzAxMzA3MjRaFw0yODAzMjcxMzA3MjRaMBAxDjAMBgNV
BAMMBXRlem9zMIIBIjANBgkqhkiG9w0BAQEFAAOCAQ8AMIIBCgKCAQEA02G6gWoN
jwtvhGXKc7XGLYmOg5CeLOEWXyydRAAl3aJz3EEGgfuhDOkX22NrwkZjvDFMvHZQ
oHkV3kqY0euj0alM2zI+BSO+YLdc0U/s/m2jX3UOjefF0UhvKYQKzFKRi4pnZYiC
GqcxbFwAHFMO+5iBx10g6HIV8VPhqOZFkiVro/Zn2mOf/TX2VATBEFDpXZXjEn/h
j7xsZUj2DOue0cswH9r/otVdu97l37hS83BsLYrpu4V/MxS8+h7FxLOf8xCjHAD2
j4Suo6MIrrg4QQqnhIi/neMNQlF13bJci5z6gv8NvW/3w7XkSTpcjMx/HIB7wUet
LP5E8fyTDqxPJwIDAQABo4GpMIGmMAkGA1UdEwQCMAAwHQYDVR0OBBYEFLTCq8P2
ZICUQ0Z/QCXk0c8BM0TaMEYGA1UdIwQ/MD2AFF4nCDuBHfoFzNOU1Cubkls7+eqh
oRqkGDAWMRQwEgYDVQQDDAtFYXN5LVJTQSBDQYIJANVGWo6LGL0rMBMGA1UdJQQM
MAoGCCsGAQUFBwMBMAsGA1UdDwQEAwIFoDAQBgNVHREECTAHggV0ZXpvczANBgkq
hkiG9w0BAQsFAAOCAQEALyMankJyK1fsJgSioCLzMQ4SxEaSlbbHRL+rW1sVw2mj
SHm++QmqQoyKg2pVaLdsArQa1JhSsS6/bD/a75PgyGn9t933QmXhZquZwteBYuLp
Y5iKJJs02oqCAwAIKQA/GM2UAKciDCW++nRk6kUfYuS99ohCNcp+5KFfqZRtToA4
ezxlQcTjvEDeULZhjK463tker+lZ48KyX0cJg2Y81+VP7CeMkGkdapU+L7+JlViu
JW2Qvc5BY5FY4xb5CHDFwV9d9w2ld+WjhIJTvzBqEN8csR+ByODHSE10RyFIOoqA
+TxDwSwOpEBRt/O3J5irI8uxBWdZq88j+BufYQ2LXg==
-----END CERTIFICATE-----
"""


TEZOS_KEY = """
-----BEGIN PRIVATE KEY-----
MIIEvgIBADANBgkqhkiG9w0BAQEFAASCBKgwggSkAgEAAoIBAQDTYbqBag2PC2+E
ZcpztcYtiY6DkJ4s4RZfLJ1EACXdonPcQQaB+6EM6RfbY2vCRmO8MUy8dlCgeRXe
SpjR66PRqUzbMj4FI75gt1zRT+z+baNfdQ6N58XRSG8phArMUpGLimdliIIapzFs
XAAcUw77mIHHXSDochXxU+Go5kWSJWuj9mfaY5/9NfZUBMEQUOldleMSf+GPvGxl
SPYM657RyzAf2v+i1V273uXfuFLzcGwtium7hX8zFLz6HsXEs5/zEKMcAPaPhK6j
owiuuDhBCqeEiL+d4w1CUXXdslyLnPqC/w29b/fDteRJOlyMzH8cgHvBR60s/kTx
/JMOrE8nAgMBAAECggEBAKjMC9E4TSeDbEP/vRF1gJHwnLt3Criv7duGlvcsXxCD
n52s13OI6uySXpi05eI3r4EipTKCEJR03P+r9ij70M+mMFeB4YDdMDOveRE0j/4E
s0eRBFRRVuhuvUYbyTusW8lgdnzf63U5OgBb30K/GOHUwR3gwlycbeVOpI7pg3jV
sNdv9rHxQ0n8ohC2GUsrHBxuq83Jk1zeo/9R0ENPqvkReN9n/ldrjbxqDR1EPd/P
AloiZeA/3p3hTqQmaWmwv8nn5tT8SlICbQXgdlLkfBJwQHpsTaflf5oZX2Rafl+9
irFpjDMcCSdgpqbDtYpSiHDgTLaY1cO8P384eL6MXBECgYEA9tfPh36Cn5UnhzYf
MOUSrV7Qu61aFanvKLYq6MEYcIHkXvo59FANM1HTbvhRsyvpmSRZs1F8+hhkTzPh
aziLUGfvpy4MY+KRH1iXnrmySmTAf2Ry3ddmxLVALgSpNR8C+65WygmcRCB2X0Xc
rEbMGflYIet2fMPnndGVo2T0cv0CgYEA2zknU2a/leYxaz7spXEBhcsAtqtlFsHl
o+IybsCHyg8TQMo1pOydgTjEa5uGToTZWwm3hJHmyujQb/Brj/vDxSfAXskbHOIN
NN/P66rfGC25cn6qr459a7RXvhmdsMVisrE4j3sVJBmKBPZSs05drNyYw2INqvQZ
e+WOPGX2nfMCgYByEzQuSvH07ApTe1iY0RR7mLjgMvHR1zHWX7Ge1TYFMJIorn1A
AgrHr8YFn66qHd4bzufBbiRStBkPXUuMsJn5c78WRLqnIpqsoNWZHfpeVQd9GB/Z
k+VDfPwHCFJmYUmQpHYpcp2MAnCSAQhFeYZzbn8jVdzxNdwBXE1KMKqjxQKBgDaI
tjayFbDFbb+/DIFvZjCROmE2q9QIcgbdqywP6veh3mk8pDGdxuSxaXNXYgbAV42l
EikBXodVeRyPk0JjH+U4qUsq/fqmZSClGIUIoazTGxHXXsCDUsHrP/SDTM3/nDjV
iztuI+kyDTqEyDfgo77vtXTNPJctV/WROlveBYZvAoGBANCVDb/9bL+Sknwk8UUN
qqK1s+/HnLDBZZSGD6e3zfUoBsYtN1PkNmhxrLFsSaRzMEEbIgCCt2bs5vl/DWoi
lcQiNhsWRkdUDXpJd0WeqkGK3Gqb4KimoxdGrhhUQ2JmzqanOCuDpmKDDQDGe7Qy
XRWBqNomtTmVA25kchhzSMBQ
-----END PRIVATE KEY-----
"""
>>>>>>> ec3576fd
<|MERGE_RESOLUTION|>--- conflicted
+++ resolved
@@ -33,14 +33,6 @@
     "blocks_per_roll_snapshot": 4,
     "blocks_per_voting_period": 64,
     "time_between_blocks": ["1", "0"],
-<<<<<<< HEAD
-    "blocks_per_cycle": 128,
-    "blocks_per_roll_snapshot": 32,
-    "blocks_per_voting_period": 16,
-    "preserved_cycles": 1,
-    "proof_of_work_threshold": "-1",
-    "minimum_endorsements_per_priority": []
-=======
     "endorsers_per_block": 32,
     "hard_gas_limit_per_operation": "800000",
     "hard_gas_limit_per_block": "8000000",
@@ -61,7 +53,6 @@
     "min_proposal_quorum": 500,
     "initial_endorsers": 1,
     "delay_per_missing_endorsement": "1"
->>>>>>> ec3576fd
 }
 
 GENESIS_SK = "edsk31vznjHSSpGExDMHYASz45VZqXN4DPxvsa4hAyY8dHM28cZzp6"
@@ -113,10 +104,6 @@
     }
 }
 
-<<<<<<< HEAD
-ALPHA = "PtG6cmhhWF8AY5gVQhCaUASbgu8CGebkGPdNSX26m3CSnxvih9v"
-ALPHA_DEAMON = "alpha"  # tezos-baker-alpha
-=======
 
 ALPHA = "ProtoALphaALphaALphaALphaALphaALphaALphaALphaDdp3zK"
 ALPHA_DEAMON = "alpha"  # tezos-baker-alpha
@@ -240,5 +227,4 @@
 lcQiNhsWRkdUDXpJd0WeqkGK3Gqb4KimoxdGrhhUQ2JmzqanOCuDpmKDDQDGe7Qy
 XRWBqNomtTmVA25kchhzSMBQ
 -----END PRIVATE KEY-----
-"""
->>>>>>> ec3576fd
+"""