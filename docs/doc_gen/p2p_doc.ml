(*****************************************************************************)
(*                                                                           *)
(* Open Source License                                                       *)
(* Copyright (c) 2018 Dynamic Ledger Solutions, Inc. <contact@tezos.com>     *)
(*                                                                           *)
(* Permission is hereby granted, free of charge, to any person obtaining a   *)
(* copy of this software and associated documentation files (the "Software"),*)
(* to deal in the Software without restriction, including without limitation *)
(* the rights to use, copy, modify, merge, publish, distribute, sublicense,  *)
(* and/or sell copies of the Software, and to permit persons to whom the     *)
(* Software is furnished to do so, subject to the following conditions:      *)
(*                                                                           *)
(* The above copyright notice and this permission notice shall be included   *)
(* in all copies or substantial portions of the Software.                    *)
(*                                                                           *)
(* THE SOFTWARE IS PROVIDED "AS IS", WITHOUT WARRANTY OF ANY KIND, EXPRESS OR*)
(* IMPLIED, INCLUDING BUT NOT LIMITED TO THE WARRANTIES OF MERCHANTABILITY,  *)
(* FITNESS FOR A PARTICULAR PURPOSE AND NONINFRINGEMENT. IN NO EVENT SHALL   *)
(* THE AUTHORS OR COPYRIGHT HOLDERS BE LIABLE FOR ANY CLAIM, DAMAGES OR OTHER*)
(* LIABILITY, WHETHER IN AN ACTION OF CONTRACT, TORT OR OTHERWISE, ARISING   *)
(* FROM, OUT OF OR IN CONNECTION WITH THE SOFTWARE OR THE USE OR OTHER       *)
(* DEALINGS IN THE SOFTWARE.                                                 *)
(*                                                                           *)
(*****************************************************************************)

<<<<<<< HEAD
let protocols = [
  "Alpha", "PsBABY5HQTSkA4297zNHfsZNKtxULfL18y95qb3m53QJiXGmrbU" ;
]
=======
let protocols =
  [("Alpha", "ProtoALphaALphaALphaALphaALphaALphaALphaALphaDdp3zK")]
>>>>>>> 1db34e40

let main _node =
  (* Style : hack *)
  Format.printf "%a@." Rst.pp_raw_html Rst.style ;
  (* Script : hack *)
  Format.printf "%a@." Rst.pp_raw_html Rst.script ;
  (* Page title *)
  Format.printf "%a" Rst.pp_h1 "P2P message format" ;
  (* include/copy usage.rst from input  *)
  let rec loop () =
    let s = read_line () in
    Format.printf "%s@\n" s ; loop ()
  in
  (try loop () with End_of_file -> ()) ;
  Format.printf "@\n" ;
  (* Data *)
  Format.printf
    "%a@\n@\n%a@\n@."
    Rst.pp_h2
    "Block header (shell)"
    Data_encoding.Binary_schema.pp
    (Data_encoding.Binary.describe Block_header.encoding) ;
  Format.printf
    "%a@\n@\n%a@\n@."
    Rst.pp_h2
    "Operation (shell)"
    Data_encoding.Binary_schema.pp
    (Data_encoding.Binary.describe Operation.encoding) ;
  List.iter
    (fun (_name, hash) ->
      let hash = Protocol_hash.of_b58check_exn hash in
      let (module Proto) = Registered_protocol.get_exn hash in
      Format.printf
        "%a@\n@\n%a@\n@."
        Rst.pp_h2
        "Block_header (alpha-specific)"
        Data_encoding.Binary_schema.pp
        (Data_encoding.Binary.describe Proto.block_header_data_encoding) ;
      Format.printf
        "%a@\n@\n%a@\n@."
        Rst.pp_h2
        "Operation (alpha-specific)"
        Data_encoding.Binary_schema.pp
        (Data_encoding.Binary.describe Proto.operation_data_encoding))
    protocols ;
  return ()

let () = Lwt_main.run (Node_helpers.with_node main)<|MERGE_RESOLUTION|>--- conflicted
+++ resolved
@@ -23,14 +23,8 @@
 (*                                                                           *)
 (*****************************************************************************)
 
-<<<<<<< HEAD
-let protocols = [
-  "Alpha", "PsBABY5HQTSkA4297zNHfsZNKtxULfL18y95qb3m53QJiXGmrbU" ;
-]
-=======
 let protocols =
-  [("Alpha", "ProtoALphaALphaALphaALphaALphaALphaALphaALphaDdp3zK")]
->>>>>>> 1db34e40
+  [("Alpha", "PsBABY5HQTSkA4297zNHfsZNKtxULfL18y95qb3m53QJiXGmrbU")]
 
 let main _node =
   (* Style : hack *)
