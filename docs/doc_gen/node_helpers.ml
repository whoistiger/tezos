--- conflicted
+++ resolved
@@ -25,17 +25,13 @@
 
 let genesis : State.Chain.genesis = {
   time =
-<<<<<<< HEAD
-    Time.of_notation_exn "2019-05-07T14:15:38Z" ;
-=======
     Time.Protocol.of_notation_exn "2018-04-17T11:46:23Z" ;
->>>>>>> ec3576fd
   block =
     Block_hash.of_b58check_exn
-      "BLockGenesisGenesisGenesisGenesisGenesis24618dBBSK8" ;
+      "BLockGenesisGenesisGenesisGenesisGenesisa52f8bUWPcg" ;
   protocol =
     Protocol_hash.of_b58check_exn
-      "PtBMwNZT94N7gXKw4i273CKcSaBrrBnqnt3RATExNKr9KNX2USV" ;
+      "ProtoGenesisGenesisGenesisGenesisGenesisGenesk612im" ;
 }
 
 let with_node f =
