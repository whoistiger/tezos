--- conflicted
+++ resolved
@@ -8,21 +8,9 @@
 dev-repo: "git+https://github.com/OCamlPro/ocplib-resto"
 synopsis: "A minimal OCaml library for type-safe HTTP/JSON RPCs"
 
-<<<<<<< HEAD
-build: [
-  [ "dune" "build" "-p" name "-j" jobs ]
-]
-install: [
-  [ "dune" "install" "-p" name "-j" jobs ]
-]
-run-test: [
-  [ "dune" "runtest" "-p" name "-j" jobs ]
-]
-
-=======
 build: [[ "dune" "build" "-p" name "-j" jobs "@install" ]]
 run-test: [[ "dune" "runtest" "-p" name "-j" jobs ]]
->>>>>>> 6ffabdd8
+
 depends: [
   "ocamlfind" {build}
   "dune" {build}
