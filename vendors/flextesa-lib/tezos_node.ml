--- conflicted
+++ resolved
@@ -111,10 +111,7 @@
           ; "POST /chains/*/blocks/*/helpers/forge/operations"
           ; "POST /chains/*/blocks/*/helpers/preapply/*"
           ; "POST /chains/*/blocks/*/helpers/scripts/run_operation"
-<<<<<<< HEAD
-=======
           ; "POST /chains/*/blocks/*/helpers/scripts/simulate_operation"
->>>>>>> 0bdf2e90
           ; "POST /chains/*/mempool/request_operations"; "POST /injection/block"
           ; "POST /injection/protocol" ]
 
