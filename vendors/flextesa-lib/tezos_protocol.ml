--- conflicted
+++ resolved
@@ -97,30 +97,7 @@
   ; blocks_per_cycle: int
   ; preserved_cycles: int
   ; proof_of_work_threshold: int
-<<<<<<< HEAD
-  ; blocks_per_commitment: int
-  ; endorsers_per_block: int
-  ; hard_gas_limit_per_operation: int
-  ; hard_gas_limit_per_block: int
-  ; tokens_per_roll: int
-  ; michelson_maximum_type_size: int
-  ; seed_nonce_revelation_tip: int
-  ; origination_size: int
-  ; block_security_deposit: int
-  ; endorsement_security_deposit: int
-  ; block_reward: int
-  ; endorsement_reward: int
-  ; hard_storage_limit_per_operation: int
-  ; cost_per_byte: int
-  ; test_chain_duration: int
-  ; quorum_min: int
-  ; quorum_max: int
-  ; min_proposal_quorum: int
-  ; initial_endorsers: int
-  ; delay_per_missing_endorsement: int }
-=======
   ; custom_protocol_parameters: Ezjsonm.t option }
->>>>>>> eafe06c6
 
 let compare a b = String.compare a.id b.id
 
@@ -142,30 +119,7 @@
   ; blocks_per_cycle= 8
   ; preserved_cycles= 2
   ; proof_of_work_threshold= -1
-<<<<<<< HEAD
-  ; blocks_per_commitment= 4
-  ; endorsers_per_block= 32
-  ; hard_gas_limit_per_operation= 800000
-  ; hard_gas_limit_per_block= 8000000
-  ; tokens_per_roll= 8000000000
-  ; michelson_maximum_type_size= 1000
-  ; seed_nonce_revelation_tip= 125000
-  ; origination_size= 257
-  ; block_security_deposit= 512000000
-  ; endorsement_security_deposit= 64000000
-  ; block_reward= 16000000
-  ; endorsement_reward= 2000000
-  ; hard_storage_limit_per_operation= 60000
-  ; cost_per_byte= 1000
-  ; test_chain_duration= 1966080
-  ; quorum_min= 3000
-  ; quorum_max= 7000
-  ; min_proposal_quorum= 500
-  ; initial_endorsers= 1
-  ; delay_per_missing_endorsement= 1 }
-=======
   ; custom_protocol_parameters= None }
->>>>>>> eafe06c6
 
 let protocol_parameters_json t : Ezjsonm.t =
   let open Ezjsonm in
@@ -210,39 +164,6 @@
     ; ("blocks_per_cycle", int t.blocks_per_cycle)
     ; ("preserved_cycles", int t.preserved_cycles)
     ; ( "proof_of_work_threshold"
-<<<<<<< HEAD
-      , ksprintf string "%d" t.proof_of_work_threshold )
-      (* which constants are encoded in json as int or string looks a bit arbitrary
-       e.g. michelson_maximum_type_size=1000 is an int but cost_per_byte=1000 is
-       a string *)
-    ; ("blocks_per_commitment", int t.blocks_per_commitment)
-    ; ("endorsers_per_block", int t.endorsers_per_block)
-    ; ( "hard_gas_limit_per_operation"
-      , string (Int.to_string t.hard_gas_limit_per_operation) )
-    ; ( "hard_gas_limit_per_block"
-      , string (Int.to_string t.hard_gas_limit_per_block) )
-    ; ("tokens_per_roll", string (Int.to_string t.tokens_per_roll))
-    ; ("michelson_maximum_type_size", int t.michelson_maximum_type_size)
-    ; ( "seed_nonce_revelation_tip"
-      , string (Int.to_string t.seed_nonce_revelation_tip) )
-    ; ("origination_size", int t.origination_size)
-    ; ( "block_security_deposit"
-      , string (Int.to_string t.block_security_deposit) )
-    ; ( "endorsement_security_deposit"
-      , string (Int.to_string t.endorsement_security_deposit) )
-    ; ("block_reward", string (Int.to_string t.block_reward))
-    ; ("endorsement_reward", string (Int.to_string t.endorsement_reward))
-    ; ( "hard_storage_limit_per_operation"
-      , string (Int.to_string t.hard_storage_limit_per_operation) )
-    ; ("cost_per_byte", string (Int.to_string t.cost_per_byte))
-    ; ("test_chain_duration", string (Int.to_string t.test_chain_duration))
-    ; ("quorum_min", int t.quorum_min)
-    ; ("quorum_max", int t.quorum_max)
-    ; ("min_proposal_quorum", int t.min_proposal_quorum)
-    ; ("initial_endorsers", int t.initial_endorsers)
-    ; ( "delay_per_missing_endorsement"
-      , string (Int.to_string t.delay_per_missing_endorsement) ) ]
-=======
       , ksprintf string "%d" t.proof_of_work_threshold ) ] in
   match t.custom_protocol_parameters with
   | Some s -> s
@@ -251,7 +172,6 @@
         ( match t.kind with
         | `Babylon -> common @ extra_babylon_stuff_to_put
         | `Athens -> common )
->>>>>>> eafe06c6
 
 let sandbox {dictator; _} =
   let pk = Account.pubkey dictator in
@@ -297,14 +217,10 @@
 let cli_term () =
   let open Cmdliner in
   let open Term in
+  let def = default () in
   let docs = "PROTOCOL OPTIONS" in
   pure
     (fun remove_default_bas
-<<<<<<< HEAD
-         (`Blocks_per_voting_period bpvp)
-         (`Protocol_hash hashopt)
-         (`Time_between_blocks tbb)
-=======
          (`Blocks_per_voting_period blocks_per_voting_period)
          (`Protocol_hash hash)
          (`Time_between_blocks time_between_blocks)
@@ -312,32 +228,21 @@
          (`Preserved_cycles preserved_cycles)
          (`Protocol_parameters custom_protocol_parameters)
          kind
->>>>>>> eafe06c6
          add_bootstraps
          ->
-      let d = default () in
-      let id =
-        if add_bootstraps = [] && remove_default_bas = false then d.id
-        else "default-and-command-line" in
-      let time_between_blocks =
-        Option.value tbb ~default:d.time_between_blocks in
+      let id = "default-and-command-line" in
       let bootstrap_accounts =
         add_bootstraps
-        @ if remove_default_bas then [] else d.bootstrap_accounts in
-      let blocks_per_voting_period =
-        match bpvp with Some v -> v | None -> d.blocks_per_voting_period in
-      let hash = Option.value hashopt ~default:d.hash in
-      { d with
+        @ if remove_default_bas then [] else def.bootstrap_accounts in
+      { def with
         id
-<<<<<<< HEAD
-=======
       ; kind
       ; custom_protocol_parameters
       ; blocks_per_cycle
->>>>>>> eafe06c6
       ; hash
       ; bootstrap_accounts
       ; time_between_blocks
+      ; preserved_cycles
       ; blocks_per_voting_period })
   $ Arg.(
       value
@@ -348,28 +253,26 @@
   $ Arg.(
       pure (fun x -> `Blocks_per_voting_period x)
       $ value
-          (opt (some int) None
-             (info
+          (opt int def.blocks_per_voting_period
+             (info ~docs
                 ["blocks-per-voting-period"]
                 ~doc:"Set the length of voting periods.")))
   $ Arg.(
       pure (fun x -> `Protocol_hash x)
       $ value
-          (opt (some string) None
-             (info ["protocol-hash"] ~doc:"Set the (initial) protocol hash.")))
+          (opt string def.hash
+             (info ["protocol-hash"] ~docs
+                ~doc:"Set the (initial) protocol hash.")))
   $ Arg.(
       pure (fun x -> `Time_between_blocks x)
       $ value
-          (opt
-             (some (list ~sep:',' int))
-             None
+          (opt (list ~sep:',' int) def.time_between_blocks
              (info ["time-between-blocks"] ~docv:"COMMA-SEPARATED-SECONDS"
+                ~docs
                 ~doc:
                   "Set the time between blocks bootstrap-parameter, e.g. \
                    `2,3,2`.")))
   $ Arg.(
-<<<<<<< HEAD
-=======
       pure (fun x -> `Blocks_per_cycle x)
       $ value
           (opt int def.blocks_per_cycle
@@ -400,7 +303,6 @@
                 ~docv:"JSON-FILE" ~docs)))
   $ Protocol_kind.cmdliner_term ()
   $ Arg.(
->>>>>>> eafe06c6
       pure (fun l ->
           List.map l ~f:(fun ((name, pubkey, pubkey_hash, private_key), tez) ->
               (Account.key_pair name ~pubkey ~pubkey_hash ~private_key, tez)))
@@ -408,7 +310,7 @@
           (opt_all
              (pair ~sep:'@' (t4 ~sep:',' string string string string) int64)
              []
-             (info ["add-bootstrap-account"]
+             (info ["add-bootstrap-account"] ~docs
                 ~docv:"NAME,PUBKEY,PUBKEY-HASH,PRIVATE-URI@MUTEZ-AMOUNT"
                 ~doc:
                   "Add a custom bootstrap account, e.g. \
