(env
 (static
  (flags (:standard -ccopt -static))))

(executable
 (name codec)
 (public_name tezos-codec)
 (package tezos-codec)
<<<<<<< HEAD
 (libraries data-encoding
            tezos-base
            tezos-stdlib-unix
            tezos-event-logging
            tezos-client-base
            tezos-client-base-unix
            tezos-clic
            tezos-signer-services
            (select void_for_linking-alpha from
              (tezos-client-alpha -> void_for_linking-alpha.empty)
              (-> void_for_linking-alpha.empty))
            (select void_for_linking-005-PsBabyM1 from
              (tezos-client-005-PsBabyM1 -> void_for_linking-005-PsBabyM1.empty)
              (-> void_for_linking-005-PsBabyM1.empty))
            (select void_for_linking-006-PsCARTHA from
              (tezos-client-006-PsCARTHA -> void_for_linking-006-PsCARTHA.empty)
              (-> void_for_linking-006-PsCARTHA.empty))
            (select void_for_linking-007-PsDELPH1 from
              (tezos-client-007-PsDELPH1 -> void_for_linking-007-PsDELPH1.empty)
              (-> void_for_linking-007-PsDELPH1.empty))
            (select void_for_linking-008-PtEdo2Zk from
              (tezos-client-008-PtEdo2Zk -> void_for_linking-008-PtEdo2Zk.empty)
              (-> void_for_linking-008-PtEdo2Zk.empty))
            (select void_for_linking-009-PsFLoren from
              (tezos-client-009-PsFLoren -> void_for_linking-009-PsFLoren.empty)
              (-> void_for_linking-009-PsFLoren.empty))
            (select void_for_linking-010-PtGRANAD from
              (tezos-client-010-PtGRANAD -> void_for_linking-010-PtGRANAD.empty)
              (-> void_for_linking-010-PtGRANAD.empty))
            (select void_for_linking-011-PtHangz2 from
              (tezos-client-011-PtHangz2 -> void_for_linking-011-PtHangz2.empty)
              (-> void_for_linking-011-PtHangz2.empty))
 )
 (flags (:standard -open Data_encoding
                   -open Tezos_base__TzPervasives
                   -open Tezos_client_base_unix
                   -open Tezos_client_base
                   -open Tezos_clic
                   -open Tezos_stdlib_unix
                   -open Tezos_event_logging
                   -linkall)))
=======
 (instrumentation (backend bisect_ppx))
 (libraries
  data-encoding
  tezos-base
  tezos-stdlib-unix
  tezos-event-logging
  tezos-client-base
  tezos-client-base-unix
  tezos-clic
  tezos-signer-services
  (select void_for_linking-tezos-client-005-PsBabyM1 from
   (tezos-client-005-PsBabyM1 -> void_for_linking-tezos-client-005-PsBabyM1.empty)
   (-> void_for_linking-tezos-client-005-PsBabyM1.empty))
  (select void_for_linking-tezos-client-006-PsCARTHA from
   (tezos-client-006-PsCARTHA -> void_for_linking-tezos-client-006-PsCARTHA.empty)
   (-> void_for_linking-tezos-client-006-PsCARTHA.empty))
  (select void_for_linking-tezos-client-007-PsDELPH1 from
   (tezos-client-007-PsDELPH1 -> void_for_linking-tezos-client-007-PsDELPH1.empty)
   (-> void_for_linking-tezos-client-007-PsDELPH1.empty))
  (select void_for_linking-tezos-client-008-PtEdo2Zk from
   (tezos-client-008-PtEdo2Zk -> void_for_linking-tezos-client-008-PtEdo2Zk.empty)
   (-> void_for_linking-tezos-client-008-PtEdo2Zk.empty))
  (select void_for_linking-tezos-client-009-PsFLoren from
   (tezos-client-009-PsFLoren -> void_for_linking-tezos-client-009-PsFLoren.empty)
   (-> void_for_linking-tezos-client-009-PsFLoren.empty))
  (select void_for_linking-tezos-client-010-PtGRANAD from
   (tezos-client-010-PtGRANAD -> void_for_linking-tezos-client-010-PtGRANAD.empty)
   (-> void_for_linking-tezos-client-010-PtGRANAD.empty))
  (select void_for_linking-tezos-client-011-PtHangz2 from
   (tezos-client-011-PtHangz2 -> void_for_linking-tezos-client-011-PtHangz2.empty)
   (-> void_for_linking-tezos-client-011-PtHangz2.empty))
  (select void_for_linking-tezos-client-012-Psithaca from
   (tezos-client-012-Psithaca -> void_for_linking-tezos-client-012-Psithaca.empty)
   (-> void_for_linking-tezos-client-012-Psithaca.empty))
  (select void_for_linking-tezos-client-alpha from
   (tezos-client-alpha -> void_for_linking-tezos-client-alpha.empty)
   (-> void_for_linking-tezos-client-alpha.empty)))
 (flags
  (:standard
   -linkall
   -open Data_encoding
   -open Tezos_base__TzPervasives
   -open Tezos_client_base_unix
   -open Tezos_client_base
   -open Tezos_clic
   -open Tezos_stdlib_unix
   -open Tezos_event_logging)))
>>>>>>> e445371a

(rule
 (action
  (progn
<<<<<<< HEAD
   (write-file void_for_linking-alpha.empty "")
   (write-file void_for_linking-005-PsBabyM1.empty "")
   (write-file void_for_linking-006-PsCARTHA.empty "")
   (write-file void_for_linking-007-PsDELPH1.empty "")
   (write-file void_for_linking-008-PtEdo2Zk.empty "")
   (write-file void_for_linking-009-PsFLoren.empty "")
   (write-file void_for_linking-010-PtGRANAD.empty "")
   (write-file void_for_linking-011-PtHangz2.empty "")
)))
=======
   (write-file void_for_linking-tezos-client-005-PsBabyM1.empty "")
   (write-file void_for_linking-tezos-client-006-PsCARTHA.empty "")
   (write-file void_for_linking-tezos-client-007-PsDELPH1.empty "")
   (write-file void_for_linking-tezos-client-008-PtEdo2Zk.empty "")
   (write-file void_for_linking-tezos-client-009-PsFLoren.empty "")
   (write-file void_for_linking-tezos-client-010-PtGRANAD.empty "")
   (write-file void_for_linking-tezos-client-011-PtHangz2.empty "")
   (write-file void_for_linking-tezos-client-012-Psithaca.empty "")
   (write-file void_for_linking-tezos-client-alpha.empty ""))))
>>>>>>> e445371a
<|MERGE_RESOLUTION|>--- conflicted
+++ resolved
@@ -6,49 +6,6 @@
  (name codec)
  (public_name tezos-codec)
  (package tezos-codec)
-<<<<<<< HEAD
- (libraries data-encoding
-            tezos-base
-            tezos-stdlib-unix
-            tezos-event-logging
-            tezos-client-base
-            tezos-client-base-unix
-            tezos-clic
-            tezos-signer-services
-            (select void_for_linking-alpha from
-              (tezos-client-alpha -> void_for_linking-alpha.empty)
-              (-> void_for_linking-alpha.empty))
-            (select void_for_linking-005-PsBabyM1 from
-              (tezos-client-005-PsBabyM1 -> void_for_linking-005-PsBabyM1.empty)
-              (-> void_for_linking-005-PsBabyM1.empty))
-            (select void_for_linking-006-PsCARTHA from
-              (tezos-client-006-PsCARTHA -> void_for_linking-006-PsCARTHA.empty)
-              (-> void_for_linking-006-PsCARTHA.empty))
-            (select void_for_linking-007-PsDELPH1 from
-              (tezos-client-007-PsDELPH1 -> void_for_linking-007-PsDELPH1.empty)
-              (-> void_for_linking-007-PsDELPH1.empty))
-            (select void_for_linking-008-PtEdo2Zk from
-              (tezos-client-008-PtEdo2Zk -> void_for_linking-008-PtEdo2Zk.empty)
-              (-> void_for_linking-008-PtEdo2Zk.empty))
-            (select void_for_linking-009-PsFLoren from
-              (tezos-client-009-PsFLoren -> void_for_linking-009-PsFLoren.empty)
-              (-> void_for_linking-009-PsFLoren.empty))
-            (select void_for_linking-010-PtGRANAD from
-              (tezos-client-010-PtGRANAD -> void_for_linking-010-PtGRANAD.empty)
-              (-> void_for_linking-010-PtGRANAD.empty))
-            (select void_for_linking-011-PtHangz2 from
-              (tezos-client-011-PtHangz2 -> void_for_linking-011-PtHangz2.empty)
-              (-> void_for_linking-011-PtHangz2.empty))
- )
- (flags (:standard -open Data_encoding
-                   -open Tezos_base__TzPervasives
-                   -open Tezos_client_base_unix
-                   -open Tezos_client_base
-                   -open Tezos_clic
-                   -open Tezos_stdlib_unix
-                   -open Tezos_event_logging
-                   -linkall)))
-=======
  (instrumentation (backend bisect_ppx))
  (libraries
   data-encoding
@@ -96,22 +53,10 @@
    -open Tezos_clic
    -open Tezos_stdlib_unix
    -open Tezos_event_logging)))
->>>>>>> e445371a
 
 (rule
  (action
   (progn
-<<<<<<< HEAD
-   (write-file void_for_linking-alpha.empty "")
-   (write-file void_for_linking-005-PsBabyM1.empty "")
-   (write-file void_for_linking-006-PsCARTHA.empty "")
-   (write-file void_for_linking-007-PsDELPH1.empty "")
-   (write-file void_for_linking-008-PtEdo2Zk.empty "")
-   (write-file void_for_linking-009-PsFLoren.empty "")
-   (write-file void_for_linking-010-PtGRANAD.empty "")
-   (write-file void_for_linking-011-PtHangz2.empty "")
-)))
-=======
    (write-file void_for_linking-tezos-client-005-PsBabyM1.empty "")
    (write-file void_for_linking-tezos-client-006-PsCARTHA.empty "")
    (write-file void_for_linking-tezos-client-007-PsDELPH1.empty "")
@@ -120,5 +65,4 @@
    (write-file void_for_linking-tezos-client-010-PtGRANAD.empty "")
    (write-file void_for_linking-tezos-client-011-PtHangz2.empty "")
    (write-file void_for_linking-tezos-client-012-Psithaca.empty "")
-   (write-file void_for_linking-tezos-client-alpha.empty ""))))
->>>>>>> e445371a
+   (write-file void_for_linking-tezos-client-alpha.empty ""))))