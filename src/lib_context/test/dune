--- conflicted
+++ resolved
@@ -1,27 +1,5 @@
-<<<<<<< HEAD
-(executables
- (names test)
- (libraries tezos-base
-            tezos-base.unix
-            tezos-context
-            tezos-stdlib-unix
-            alcotest-lwt
-            vector)
- (flags (:standard -open Tezos_base__TzPervasives
-                   -open Tezos_context
-                   -open Tezos_stdlib_unix)))
-
-(rule
- (alias buildtest)
- (deps test.exe)
- (action (progn)))
-
-(rule
- (alias runtest)
-=======
 (test
  (name test)
->>>>>>> e445371a
  (package tezos-context)
  (libraries
   tezos-base
