(*****************************************************************************)
(*                                                                           *)
(* Open Source License                                                       *)
(* Copyright (c) 2021 Nomadic Labs, <contact@nomadic-labs.com>               *)
(*                                                                           *)
(* Permission is hereby granted, free of charge, to any person obtaining a   *)
(* copy of this software and associated documentation files (the "Software"),*)
(* to deal in the Software without restriction, including without limitation *)
(* the rights to use, copy, modify, merge, publish, distribute, sublicense,  *)
(* and/or sell copies of the Software, and to permit persons to whom the     *)
(* Software is furnished to do so, subject to the following conditions:      *)
(*                                                                           *)
(* The above copyright notice and this permission notice shall be included   *)
(* in all copies or substantial portions of the Software.                    *)
(*                                                                           *)
(* THE SOFTWARE IS PROVIDED "AS IS", WITHOUT WARRANTY OF ANY KIND, EXPRESS OR*)
(* IMPLIED, INCLUDING BUT NOT LIMITED TO THE WARRANTIES OF MERCHANTABILITY,  *)
(* FITNESS FOR A PARTICULAR PURPOSE AND NONINFRINGEMENT. IN NO EVENT SHALL   *)
(* THE AUTHORS OR COPYRIGHT HOLDERS BE LIABLE FOR ANY CLAIM, DAMAGES OR OTHER*)
(* LIABILITY, WHETHER IN AN ACTION OF CONTRACT, TORT OR OTHERWISE, ARISING   *)
(* FROM, OUT OF OR IN CONNECTION WITH THE SOFTWARE OR THE USE OR OTHER       *)
(* DEALINGS IN THE SOFTWARE.                                                 *)
(*                                                                           *)
(*****************************************************************************)

(** Module providing the light's mode implementation of Proxy.CORE *)

module Internal = Light_internal
module Logger = Light_logger.Logger
module Merkle = Internal.Merkle
module Store = Local_context
module Consensus = Light_consensus
module Block_services = Tezos_shell_services.Block_services

let key_to_string = Internal.key_to_string

let chain_n_block_to_string chain block =
  Format.asprintf
    "chain: %s, block: %s"
    (Block_services.chain_to_string chain)
    (Block_services.to_string block)

let light_failwith (pgi : Proxy.proxy_getter_input) ?(warn_symbolic = false) msg
    =
<<<<<<< HEAD
=======
  let open Lwt_syntax in
>>>>>>> e445371a
  let symbolic_block = Light.hash_of_block pgi.block |> Option.is_none in
  let full_msg =
    Format.sprintf
      "Light mode (%s): %s%s"
      (chain_n_block_to_string pgi.chain pgi.block)
      msg
      (if warn_symbolic && symbolic_block then
       Format.sprintf
         ". Because requested block is symbolic: %s (it has no hash), it could \
          be that the different endpoints are mapping this symbolic identifier \
          to different concrete blocks. If you are using the 'head' identifier \
          (or 'head~1', etc.) in a RPC path, replace it with a concrete hash."
       @@ Block_services.to_string pgi.block
      else "")
  in
<<<<<<< HEAD
  Logger.(emit failing full_msg) >>= fun () -> failwith "%s" full_msg
=======
  let* () = Logger.(emit failing full_msg) in
  failwith "%s" full_msg
>>>>>>> e445371a

let get_core (module Light_proto : Light_proto.PROTO_RPCS)
    (printer : Tezos_client_base.Client_context.printer)
    ({endpoints; min_agreement} : Light.sources) =
  (module struct
    type irmin = {repo : Store.Tree.repo; root : Store.tree}

    (** Do not access directly, use [get_irmin] instead *)
    let irmin_ref : irmin option ref = ref None

    let shallow_tree_of_merkle_tree repo mtree =
<<<<<<< HEAD
      Merkle.merkle_tree_to_irmin_tree repo mtree >>=? fun tree ->
      Lwt.return_ok (Store.shallow_of_tree repo tree)

    let hash_of_merkle_tree repo mtree =
      Merkle.merkle_tree_to_irmin_tree repo mtree >>=? fun tree ->
      Lwt.return_ok (Store.Tree.hash tree)

    let get_irmin_and_update_root pgi mtree =
      match !irmin_ref with
      | None -> (
          Store.Tree.make_repo () >>= fun repo ->
          shallow_tree_of_merkle_tree repo mtree >>= function
=======
      let open Lwt_result_syntax in
      let* tree = Merkle.merkle_tree_to_irmin_tree repo mtree in
      return (Store.shallow_of_tree repo tree)

    let hash_of_merkle_tree repo mtree =
      let open Lwt_result_syntax in
      let* tree = Merkle.merkle_tree_to_irmin_tree repo mtree in
      return (Store.Tree.hash tree)

    let get_irmin_and_update_root pgi mtree =
      let open Lwt_syntax in
      match !irmin_ref with
      | None -> (
          let* repo = Store.Tree.make_repo () in
          let* r = shallow_tree_of_merkle_tree repo mtree in
          match r with
>>>>>>> e445371a
          | Ok root ->
              let irmin = {repo; root} in
              irmin_ref := Some irmin ;
              Lwt.return_ok irmin
          | Error msg -> light_failwith pgi msg)
      | Some res -> (
<<<<<<< HEAD
          hash_of_merkle_tree res.repo mtree >>= function
=======
          let* r = hash_of_merkle_tree res.repo mtree in
          match r with
>>>>>>> e445371a
          | Ok merkle_hash ->
              let tree_hash = Store.Tree.hash res.root in
              if not (Context_hash.equal tree_hash merkle_hash) then
                light_failwith pgi
                @@ Format.asprintf
                     "Hash of the irmin tree %a does not correspond to hash of \
                      the merkle tree %a"
                     Context_hash.pp
                     tree_hash
                     Context_hash.pp
                     merkle_hash
              else Lwt.return_ok res
          | Error msg -> light_failwith pgi msg)

    (* Don't update the irmin ref when looking for key, so as not to add the
       empty tree. *)
    let get_irmin_key () : irmin Lwt.t =
<<<<<<< HEAD
=======
      let open Lwt_syntax in
>>>>>>> e445371a
      match !irmin_ref with
      | None ->
          let* repo = Store.Tree.make_repo () in
          let root = Store.Tree.empty Store.empty in
          let irmin = {repo; root} in
          Lwt.return irmin
      | Some res -> Lwt.return res

    let rec get_first_merkle_tree chain block key leaf_kind tried_endpoints_rev
        remaining_endpoints =
      let open Lwt_syntax in
      match remaining_endpoints with
      | [] -> Lwt.return_none
      | ((uri, rpc_context) as hd_endpoint) :: tl_remaining_endpoints -> (
          let* raw_context =
            Light_proto.merkle_tree
              Proxy.{rpc_context; chain; block; mode = Client}
              key
              leaf_kind
          in
          match raw_context with
          | Ok (Some mtree) ->
              let other_endpoints =
                List.rev tried_endpoints_rev @ tl_remaining_endpoints
              in
              Lwt.return_some (mtree, other_endpoints)
          | Ok None ->
              (* Here we ignore an endpoint that succeeded but returned None
                 This means the endpoint's context does not map 'key'.
                 It's okay. *)
              let* () =
                printer#warning
                  "Light mode: endpoint %s does not map key %s (%s). Skipping \
                   it."
                  (Uri.to_string uri)
                  (key_to_string key)
                  (chain_n_block_to_string chain block)
              in
              get_first_merkle_tree
                chain
                block
                key
                leaf_kind
                (hd_endpoint :: tried_endpoints_rev)
                tl_remaining_endpoints
          | Error trace ->
              let* () =
                printer#warning
                  "Light mode: endpoint %s failed providing merkle tree of key \
                   %s (%s): %a"
                  (Uri.to_string uri)
                  (key_to_string key)
                  (chain_n_block_to_string chain block)
                  pp_print_trace
                  trace
              in
              get_first_merkle_tree
                chain
                block
                key
                leaf_kind
                (hd_endpoint :: tried_endpoints_rev)
                tl_remaining_endpoints)

    (** Returns the Merkle tree of the first successful call to an endpoint
        in [endpoints], together with the other [endpoints] so that the caller
        is able to ask these endpoints whether they agree Merkle-hash wise.

        If [Some (mtree, other_endpoints)] is returned, it is guaranteed that
        [List.length endpoints = List.length other_endpoints + 1] *)
    let get_first_merkle_tree chain block key leaf_kind :
        (Block_services.merkle_tree * (Uri.t * RPC_context.simple) list) option
        Lwt.t =
      get_first_merkle_tree chain block key leaf_kind [] endpoints

    let get key =
<<<<<<< HEAD
      Logger.(emit api_get @@ key_to_string key) >>= fun () ->
      get_irmin_key () >>= fun {root; _} -> Store.Tree.find_tree root key
=======
      let open Lwt_syntax in
      let* () = Logger.(emit api_get @@ key_to_string key) in
      let* {root; _} = get_irmin_key () in
      Store.Tree.find_tree root key
>>>>>>> e445371a

    module Consensus = Light_consensus.Make (Light_proto)

    let do_rpc ({chain; block; _} as pgi : Proxy.proxy_getter_input) key =
      let open Lwt_result_syntax in
      let ( let** ) v f =
        Lwt.bind v (function
            | Error msg -> light_failwith pgi msg
            | Ok x -> f x)
      in
      let*! () = Logger.(emit api_do_rpc @@ key_to_string key) in
      let*! mtree_and_i_opt =
        get_first_merkle_tree chain block key Block_services.Raw_context
      in
      let nb_endpoints = List.length endpoints in
      match mtree_and_i_opt with
      | None ->
          light_failwith pgi
          @@ Format.sprintf
               "None of the %d endpoints could provide data for key: %s"
               nb_endpoints
               (key_to_string key)
      | Some (mtree, validating_endpoints) -> (
<<<<<<< HEAD
          get_irmin_and_update_root pgi mtree >>=? fun {root; repo} ->
          Merkle.union_irmin_tree_merkle_tree repo root mtree >>>=? fun root' ->
          Logger.(
            emit
              staged_data
              (key_to_string key, List.length validating_endpoints))
          >>= fun () ->
=======
          let* {root; repo} = get_irmin_and_update_root pgi mtree in
          let** root' = Merkle.union_irmin_tree_merkle_tree repo root mtree in
          let*! () =
            Logger.(
              emit
                staged_data
                (key_to_string key, List.length validating_endpoints))
          in
>>>>>>> e445371a
          let input : Light_consensus.input =
            {printer; min_agreement; chain; block; key; mtree; tree = root'}
          in
          let*! r = Consensus.consensus input validating_endpoints in
          match r with
          | false ->
              light_failwith pgi ~warn_symbolic:true
              @@ Format.sprintf "Consensus cannot be reached for key: %s"
              @@ key_to_string key
          | true ->
              irmin_ref := Some {repo; root = root'} ;
              return_unit)
  end : Proxy.CORE)<|MERGE_RESOLUTION|>--- conflicted
+++ resolved
@@ -42,10 +42,7 @@
 
 let light_failwith (pgi : Proxy.proxy_getter_input) ?(warn_symbolic = false) msg
     =
-<<<<<<< HEAD
-=======
   let open Lwt_syntax in
->>>>>>> e445371a
   let symbolic_block = Light.hash_of_block pgi.block |> Option.is_none in
   let full_msg =
     Format.sprintf
@@ -61,12 +58,8 @@
        @@ Block_services.to_string pgi.block
       else "")
   in
-<<<<<<< HEAD
-  Logger.(emit failing full_msg) >>= fun () -> failwith "%s" full_msg
-=======
   let* () = Logger.(emit failing full_msg) in
   failwith "%s" full_msg
->>>>>>> e445371a
 
 let get_core (module Light_proto : Light_proto.PROTO_RPCS)
     (printer : Tezos_client_base.Client_context.printer)
@@ -78,20 +71,6 @@
     let irmin_ref : irmin option ref = ref None
 
     let shallow_tree_of_merkle_tree repo mtree =
-<<<<<<< HEAD
-      Merkle.merkle_tree_to_irmin_tree repo mtree >>=? fun tree ->
-      Lwt.return_ok (Store.shallow_of_tree repo tree)
-
-    let hash_of_merkle_tree repo mtree =
-      Merkle.merkle_tree_to_irmin_tree repo mtree >>=? fun tree ->
-      Lwt.return_ok (Store.Tree.hash tree)
-
-    let get_irmin_and_update_root pgi mtree =
-      match !irmin_ref with
-      | None -> (
-          Store.Tree.make_repo () >>= fun repo ->
-          shallow_tree_of_merkle_tree repo mtree >>= function
-=======
       let open Lwt_result_syntax in
       let* tree = Merkle.merkle_tree_to_irmin_tree repo mtree in
       return (Store.shallow_of_tree repo tree)
@@ -108,19 +87,14 @@
           let* repo = Store.Tree.make_repo () in
           let* r = shallow_tree_of_merkle_tree repo mtree in
           match r with
->>>>>>> e445371a
           | Ok root ->
               let irmin = {repo; root} in
               irmin_ref := Some irmin ;
               Lwt.return_ok irmin
           | Error msg -> light_failwith pgi msg)
       | Some res -> (
-<<<<<<< HEAD
-          hash_of_merkle_tree res.repo mtree >>= function
-=======
           let* r = hash_of_merkle_tree res.repo mtree in
           match r with
->>>>>>> e445371a
           | Ok merkle_hash ->
               let tree_hash = Store.Tree.hash res.root in
               if not (Context_hash.equal tree_hash merkle_hash) then
@@ -138,10 +112,7 @@
     (* Don't update the irmin ref when looking for key, so as not to add the
        empty tree. *)
     let get_irmin_key () : irmin Lwt.t =
-<<<<<<< HEAD
-=======
-      let open Lwt_syntax in
->>>>>>> e445371a
+      let open Lwt_syntax in
       match !irmin_ref with
       | None ->
           let* repo = Store.Tree.make_repo () in
@@ -218,15 +189,10 @@
       get_first_merkle_tree chain block key leaf_kind [] endpoints
 
     let get key =
-<<<<<<< HEAD
-      Logger.(emit api_get @@ key_to_string key) >>= fun () ->
-      get_irmin_key () >>= fun {root; _} -> Store.Tree.find_tree root key
-=======
       let open Lwt_syntax in
       let* () = Logger.(emit api_get @@ key_to_string key) in
       let* {root; _} = get_irmin_key () in
       Store.Tree.find_tree root key
->>>>>>> e445371a
 
     module Consensus = Light_consensus.Make (Light_proto)
 
@@ -250,15 +216,6 @@
                nb_endpoints
                (key_to_string key)
       | Some (mtree, validating_endpoints) -> (
-<<<<<<< HEAD
-          get_irmin_and_update_root pgi mtree >>=? fun {root; repo} ->
-          Merkle.union_irmin_tree_merkle_tree repo root mtree >>>=? fun root' ->
-          Logger.(
-            emit
-              staged_data
-              (key_to_string key, List.length validating_endpoints))
-          >>= fun () ->
-=======
           let* {root; repo} = get_irmin_and_update_root pgi mtree in
           let** root' = Merkle.union_irmin_tree_merkle_tree repo root mtree in
           let*! () =
@@ -267,7 +224,6 @@
                 staged_data
                 (key_to_string key, List.length validating_endpoints))
           in
->>>>>>> e445371a
           let input : Light_consensus.input =
             {printer; min_agreement; chain; block; key; mtree; tree = root'}
           in
