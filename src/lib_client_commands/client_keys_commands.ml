--- conflicted
+++ resolved
@@ -30,8 +30,6 @@
     Clic.name = "keys";
     title = "Commands for managing the wallet of cryptographic keys";
   }
-<<<<<<< HEAD
-=======
 
 let algo_param () =
   Clic.parameter
@@ -49,7 +47,6 @@
             "Unknown signature algorithm (%s). Available: 'ed25519', \
              'secp256k1' or 'p256'"
             name)
->>>>>>> fc8990b1
 
 let sig_algo_arg =
   Clic.default_arg
@@ -58,11 +55,7 @@
     ~short:'s'
     ~placeholder:"ed25519|secp256k1|p256"
     ~default:"ed25519"
-<<<<<<< HEAD
-    (Signature.algo_param ())
-=======
     (algo_param ())
->>>>>>> fc8990b1
 
 let gen_keys_containing ?(encrypted = false) ?(prefix = false) ?(force = false)
     ~containing ~name (cctxt : #Client_context.io_wallet) =
@@ -166,12 +159,8 @@
                     "Tried %d keys without finding a match"
                     attempts
                 else Lwt.return_unit )
-<<<<<<< HEAD
-                >>= fun () -> loop (attempts + 1)
-=======
                 >>= fun () ->
                 Lwt_unix.yield () >>= fun () -> loop (attempts + 1)
->>>>>>> fc8990b1
             in
             loop 1
             >>=? fun key_hash ->
@@ -203,11 +192,7 @@
     else
       cctxt#prompt_password "Enter word %d: " i
       >>=? fun word ->
-<<<<<<< HEAD
-      match Bip39.index_of_word (MBytes.to_string word) with
-=======
       match Bip39.index_of_word (Bigstring.to_string word) with
->>>>>>> fc8990b1
       | None ->
           loop_words acc i
       | Some wordidx ->
@@ -222,11 +207,7 @@
       cctxt#prompt_password "Enter the password used for the paper wallet: "
       >>=? fun password ->
       (* TODO: unicode normalization (NFKD)... *)
-<<<<<<< HEAD
-      let passphrase = MBytes.(concat "" [of_string email; password]) in
-=======
       let passphrase = Bigstring.(concat "" [of_string email; password]) in
->>>>>>> fc8990b1
       let sk = Bip39.to_seed ~passphrase t in
       let sk = Bigstring.sub_bytes sk 0 32 in
       let sk : Signature.Secret_key.t =
@@ -387,11 +368,7 @@
       (fun () (cctxt : Client_context.full) ->
         cctxt#prompt_password "Enter unencrypted secret key: "
         >>=? fun sk_uri ->
-<<<<<<< HEAD
-        let sk_uri = Uri.of_string (MBytes.to_string sk_uri) in
-=======
         let sk_uri = Uri.of_string (Bigstring.to_string sk_uri) in
->>>>>>> fc8990b1
         ( match Uri.scheme sk_uri with
         | None | Some "unencrypted" ->
             return_unit
@@ -430,13 +407,8 @@
                          don't use --force"
                         name))
         >>=? fun () ->
-<<<<<<< HEAD
-        Client_keys.public_key_hash
-          ~interactive:(cctxt :> Client_context.io_wallet)
-=======
         Client_keys.import_secret_key
           ~io:(cctxt :> Client_context.io_wallet)
->>>>>>> fc8990b1
           pk_uri
         >>=? fun (pkh, public_key) ->
         cctxt#message
@@ -618,11 +590,7 @@
              ~desc:"string from which to deterministically generate the nonce"
         @@ stop )
         (fun () (name, _pkh) data (cctxt : Client_context.full) ->
-<<<<<<< HEAD
-          let data = MBytes.of_string data in
-=======
           let data = Bytes.of_string data in
->>>>>>> fc8990b1
           Secret_key.mem cctxt name
           >>=? fun sk_present ->
           fail_unless sk_present (failure "secret key not present for %s" name)
@@ -631,12 +599,8 @@
           >>=? fun sk_uri ->
           Client_keys.deterministic_nonce sk_uri data
           >>=? fun nonce ->
-<<<<<<< HEAD
-          cctxt#message "%a" MBytes.pp_hex nonce >>= fun () -> return_unit);
-=======
           cctxt#message "%a" Hex.pp (Hex.of_bytes (Bigstring.to_bytes nonce))
           >>= fun () -> return_unit);
->>>>>>> fc8990b1
       command
         ~group
         ~desc:"Compute deterministic nonce hash."
@@ -650,11 +614,7 @@
                "string from which to deterministically generate the nonce hash"
         @@ stop )
         (fun () (name, _pkh) data (cctxt : Client_context.full) ->
-<<<<<<< HEAD
-          let data = MBytes.of_string data in
-=======
           let data = Bytes.of_string data in
->>>>>>> fc8990b1
           Secret_key.mem cctxt name
           >>=? fun sk_present ->
           fail_unless sk_present (failure "secret key not present for %s" name)
@@ -663,10 +623,5 @@
           >>=? fun sk_uri ->
           Client_keys.deterministic_nonce_hash sk_uri data
           >>=? fun nonce_hash ->
-<<<<<<< HEAD
-          cctxt#message "%a" MBytes.pp_hex nonce_hash >>= fun () -> return_unit)
-    ]
-=======
           cctxt#message "%a" Hex.pp (Hex.of_bytes nonce_hash)
-          >>= fun () -> return_unit) ]
->>>>>>> fc8990b1
+          >>= fun () -> return_unit) ]