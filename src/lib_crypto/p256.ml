--- conflicted
+++ resolved
@@ -52,15 +52,6 @@
 
   let title = "A P256 public key"
 
-<<<<<<< HEAD
-  let to_bytes = to_bytes ~compress:true
-
-  let of_bytes_opt = pk_of_bytes secp256r1
-
-  let to_string s = MBytes.to_string (to_bytes s)
-
-  let of_string_opt s = of_bytes_opt (MBytes.of_string s)
-=======
   let to_bigstring = to_bytes ~compress:true
 
   let to_bytes b = Bigstring.to_bytes (to_bigstring b)
@@ -70,7 +61,6 @@
   let of_bytes_opt b = pk_of_bytes secp256r1 (Bigstring.of_bytes b)
 
   let of_string_opt s = of_bytes_opt (Bytes.of_string s)
->>>>>>> fc8990b1
 
   let size = compressed_size secp256r1
 
@@ -85,14 +75,13 @@
       ~wrap:(fun x -> Data x)
 
   let () = Base58.check_encoded_prefix b58check_encoding "p2pk" 55
-<<<<<<< HEAD
 
   let hash v = Public_key_hash.hash_bytes [to_bytes v]
 
   include Compare.Make (struct
     type nonrec t = t
 
-    let compare a b = MBytes.compare (to_bytes a) (to_bytes b)
+    let compare a b = Bytes.compare (to_bytes a) (to_bytes b)
   end)
 
   include Helpers.MakeRaw (struct
@@ -146,43 +135,22 @@
   let name = "P256.Secret_key"
 
   let title = "A P256 secret key"
-=======
-
-  let hash v = Public_key_hash.hash_bytes [to_bytes v]
-
-  include Compare.Make (struct
-    type nonrec t = t
-
-    let compare a b = Bytes.compare (to_bytes a) (to_bytes b)
-  end)
-
-  include Helpers.MakeRaw (struct
-    type nonrec t = t
->>>>>>> fc8990b1
-
-    let name = name
-
-<<<<<<< HEAD
-  let of_bytes_opt buf = Option.map ~f:fst (sk_of_bytes secp256r1 buf)
-=======
-    let of_bytes_opt = of_bytes_opt
->>>>>>> fc8990b1
-
-    let of_string_opt = of_string_opt
-
-<<<<<<< HEAD
-  let to_string s = MBytes.to_string (to_bytes s)
-
-  let of_string_opt s = of_bytes_opt (MBytes.of_string s)
-=======
-    let to_string = to_string
-  end)
->>>>>>> fc8990b1
-
-  include Helpers.MakeB58 (struct
-    type nonrec t = t
-
-<<<<<<< HEAD
+
+  let size = sk_size secp256r1
+
+  let of_bytes_opt buf =
+    Option.map ~f:fst (sk_of_bytes secp256r1 (Bigstring.of_bytes buf))
+
+  let to_bigstring = to_bytes ~compress:true
+
+  let to_bytes t = Bigstring.to_bytes (to_bigstring t)
+
+  let to_string s = Bytes.to_string (to_bytes s)
+
+  let of_string_opt s = of_bytes_opt (Bytes.of_string s)
+
+  let to_public_key = neuterize
+
   type Base58.data += Data of t
 
   let b58check_encoding =
@@ -198,13 +166,24 @@
   include Compare.Make (struct
     type nonrec t = t
 
-    let compare a b = MBytes.compare (to_bytes a) (to_bytes b)
+    let compare a b = Bytes.compare (to_bytes a) (to_bytes b)
   end)
 
   include Helpers.MakeRaw (struct
     type nonrec t = t
 
-=======
+    let name = name
+
+    let of_bytes_opt = of_bytes_opt
+
+    let of_string_opt = of_string_opt
+
+    let to_string = to_string
+  end)
+
+  include Helpers.MakeB58 (struct
+    type nonrec t = t
+
     let name = name
 
     let b58check_encoding = b58check_encoding
@@ -235,101 +214,9 @@
   let pp ppf t = Format.fprintf ppf "%s" (to_b58check t)
 end
 
-module Secret_key = struct
-  type t = (secp256r1, secret) key
-
-  let name = "P256.Secret_key"
-
-  let title = "A P256 secret key"
-
-  let size = sk_size secp256r1
-
-  let of_bytes_opt buf =
-    Option.map ~f:fst (sk_of_bytes secp256r1 (Bigstring.of_bytes buf))
-
-  let to_bigstring = to_bytes ~compress:true
-
-  let to_bytes t = Bigstring.to_bytes (to_bigstring t)
-
-  let to_string s = Bytes.to_string (to_bytes s)
-
-  let of_string_opt s = of_bytes_opt (Bytes.of_string s)
-
-  let to_public_key = neuterize
-
-  type Base58.data += Data of t
-
-  let b58check_encoding =
-    Base58.register_encoding
-      ~prefix:Base58.Prefix.p256_secret_key
-      ~length:size
-      ~to_raw:to_string
-      ~of_raw:of_string_opt
-      ~wrap:(fun x -> Data x)
-
-  let () = Base58.check_encoded_prefix b58check_encoding "p2sk" 54
-
-  include Compare.Make (struct
-    type nonrec t = t
-
-    let compare a b = Bytes.compare (to_bytes a) (to_bytes b)
-  end)
-
-  include Helpers.MakeRaw (struct
-    type nonrec t = t
-
->>>>>>> fc8990b1
-    let name = name
-
-    let of_bytes_opt = of_bytes_opt
-
-    let of_string_opt = of_string_opt
-
-    let to_string = to_string
-  end)
-
-  include Helpers.MakeB58 (struct
-    type nonrec t = t
-
-    let name = name
-
-    let b58check_encoding = b58check_encoding
-  end)
-
-  include Helpers.MakeEncoder (struct
-    type nonrec t = t
-
-    let name = name
-
-    let title = title
-
-    let raw_encoding =
-      let open Data_encoding in
-      conv to_bytes of_bytes_exn (Fixed.bytes size)
-
-    let of_b58check = of_b58check
-
-    let of_b58check_opt = of_b58check_opt
-
-    let of_b58check_exn = of_b58check_exn
-
-    let to_b58check = to_b58check
-
-    let to_short_b58check = to_short_b58check
-  end)
-
-  let pp ppf t = Format.fprintf ppf "%s" (to_b58check t)
-end
-
-<<<<<<< HEAD
-type t = MBytes.t
-
-type watermark = MBytes.t
-=======
 type t = Bigstring.t
 
 type watermark = Bytes.t
->>>>>>> fc8990b1
 
 let name = "P256"
 
@@ -337,15 +224,6 @@
 
 let size = pk_size secp256r1
 
-<<<<<<< HEAD
-let of_bytes_opt s = if MBytes.length s = size then Some s else None
-
-let to_bytes s = s
-
-let to_string s = MBytes.to_string (to_bytes s)
-
-let of_string_opt s = of_bytes_opt (MBytes.of_string s)
-=======
 let of_bytes_opt s =
   if Bytes.length s = size then Some (Bigstring.of_bytes s) else None
 
@@ -354,7 +232,6 @@
 let to_string s = Bytes.to_string (to_bytes s)
 
 let of_string_opt s = of_bytes_opt (Bytes.of_string s)
->>>>>>> fc8990b1
 
 type Base58.data += Data of t
 
@@ -419,11 +296,7 @@
     Blake2B.to_bytes @@ Blake2B.hash_bytes
     @@ match watermark with None -> [msg] | Some prefix -> [prefix; msg]
   in
-<<<<<<< HEAD
-  match sign sk msg with
-=======
   match sign sk (Bigstring.of_bytes msg) with
->>>>>>> fc8990b1
   | None ->
       (* Will never happen in practice. This can only happen in case
          of RNG error. *)
@@ -436,17 +309,10 @@
     Blake2B.to_bytes @@ Blake2B.hash_bytes
     @@ match watermark with None -> [msg] | Some prefix -> [prefix; msg]
   in
-<<<<<<< HEAD
-  verify public_key ~msg ~signature
-
-let generate_key ?(seed = Rand.generate 32) () =
-  let seedlen = MBytes.length seed in
-=======
   verify public_key ~msg:(Bigstring.of_bytes msg) ~signature
 
 let generate_key ?(seed = Hacl.Rand.gen 32) () =
   let seedlen = Bigstring.length seed in
->>>>>>> fc8990b1
   if seedlen < 32 then
     invalid_arg
       (Printf.sprintf
@@ -460,13 +326,9 @@
       (pkh, pk, sk)
 
 let deterministic_nonce sk msg =
-<<<<<<< HEAD
-  Hacl.Hash.SHA256.HMAC.digest ~key:(Secret_key.to_bytes sk) ~msg
-=======
   let msg = Bigstring.of_bytes msg in
   let key = Secret_key.to_bigstring sk in
   Hacl.Hash.SHA256.HMAC.digest ~key ~msg
->>>>>>> fc8990b1
 
 let deterministic_nonce_hash sk msg =
   let nonce = deterministic_nonce sk msg in
@@ -475,9 +337,5 @@
 include Compare.Make (struct
   type nonrec t = t
 
-<<<<<<< HEAD
-  let compare = MBytes.compare
-=======
   let compare = Bigstring.compare
->>>>>>> fc8990b1
 end)