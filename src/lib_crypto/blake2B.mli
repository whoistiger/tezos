(*****************************************************************************)
(*                                                                           *)
(* Open Source License                                                       *)
(* Copyright (c) 2018 Dynamic Ledger Solutions, Inc. <contact@tezos.com>     *)
(*                                                                           *)
(* Permission is hereby granted, free of charge, to any person obtaining a   *)
(* copy of this software and associated documentation files (the "Software"),*)
(* to deal in the Software without restriction, including without limitation *)
(* the rights to use, copy, modify, merge, publish, distribute, sublicense,  *)
(* and/or sell copies of the Software, and to permit persons to whom the     *)
(* Software is furnished to do so, subject to the following conditions:      *)
(*                                                                           *)
(* The above copyright notice and this permission notice shall be included   *)
(* in all copies or substantial portions of the Software.                    *)
(*                                                                           *)
(* THE SOFTWARE IS PROVIDED "AS IS", WITHOUT WARRANTY OF ANY KIND, EXPRESS OR*)
(* IMPLIED, INCLUDING BUT NOT LIMITED TO THE WARRANTIES OF MERCHANTABILITY,  *)
(* FITNESS FOR A PARTICULAR PURPOSE AND NONINFRINGEMENT. IN NO EVENT SHALL   *)
(* THE AUTHORS OR COPYRIGHT HOLDERS BE LIABLE FOR ANY CLAIM, DAMAGES OR OTHER*)
(* LIABILITY, WHETHER IN AN ACTION OF CONTRACT, TORT OR OTHERWISE, ARISING   *)
(* FROM, OUT OF OR IN CONNECTION WITH THE SOFTWARE OR THE USE OR OTHER       *)
(* DEALINGS IN THE SOFTWARE.                                                 *)
(*                                                                           *)
(*****************************************************************************)

(** Tezos - Manipulation and creation of hashes *)

(** {2 Predefined Hashes } *)

include S.MINIMAL_HASH

include S.RAW_DATA with type t := t

(** {2 Building Hashes} *)

(** The parameters for creating a new Hash type using
    {!Make_Blake2B}. Both {!name} and {!title} are only informative,
    used in error messages and serializers. *)

module type Name = sig
  val name : string

  val title : string

  val size : int option
end

module type PrefixedName = sig
  include Name

  val b58check_prefix : string
end

(** Builds a new Hash type using Blake2B. *)
module Make_minimal (Name : Name) : S.MINIMAL_HASH

module Make (Register : sig
  val register_encoding :
    prefix:string ->
    length:int ->
    to_raw:('a -> string) ->
    of_raw:(string -> 'a option) ->
    wrap:('a -> Base58.data) ->
    'a Base58.encoding
end)
(Name : PrefixedName) : S.HASH

(**/**)

module Make_merkle_tree (R : sig
  val register_encoding :
    prefix:string ->
    length:int ->
    to_raw:('a -> string) ->
    of_raw:(string -> 'a option) ->
    wrap:('a -> Base58.data) ->
    'a Base58.encoding
end)
(K : PrefixedName) (Contents : sig
  type t

<<<<<<< HEAD
  val to_bytes : t -> MBytes.t
=======
  val to_bytes : t -> Bytes.t
>>>>>>> fc8990b1
end) : S.MERKLE_TREE with type elt = Contents.t

module Generic_Merkle_tree (H : sig
  type t

  type elt

  val empty : t

  val leaf : elt -> t

  val node : t -> t -> t
end) : sig
  val compute : H.elt list -> H.t

  type path = Left of path * H.t | Right of H.t * path | Op

  val compute_path : H.elt list -> int -> path

  val check_path : path -> H.elt -> H.t * int
end<|MERGE_RESOLUTION|>--- conflicted
+++ resolved
@@ -79,11 +79,7 @@
 (K : PrefixedName) (Contents : sig
   type t
 
-<<<<<<< HEAD
-  val to_bytes : t -> MBytes.t
-=======
   val to_bytes : t -> Bytes.t
->>>>>>> fc8990b1
 end) : S.MERKLE_TREE with type elt = Contents.t
 
 module Generic_Merkle_tree (H : sig
