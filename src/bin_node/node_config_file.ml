--- conflicted
+++ resolved
@@ -213,34 +213,6 @@
         "granadanet.kaml.fr";
         "granadanet.tznode.net";
       ]
-
-let blockchain_network_granadanet =
-  make_blockchain_network
-    ~alias:"granadanet"
-    {
-      time = Time.Protocol.of_notation_exn "2021-05-21T15:00:00Z";
-      block =
-        Block_hash.of_b58check_exn
-          "BLockGenesisGenesisGenesisGenesisGenesisd4299hBGVoU";
-      protocol =
-        Protocol_hash.of_b58check_exn
-          "PtYuensgYBb3G3x1hLLbCmcav8ue8Kyd2khADcL5LsT5R1hcXex";
-    }
-    ~genesis_parameters:
-      {
-        context_key = "sandbox_parameter";
-        values =
-          `O
-            [ ( "genesis_pubkey",
-                `String
-                  "edpkuix6Lv8vnrz6uDe1w8uaXY7YktitAxn6EHdy2jdzq5n5hZo94n" ) ];
-      }
-    ~chain_name:"TEZOS_GRANADANET_2021-05-21T15:00:00Z"
-    ~sandboxed_chain_name:"SANDBOXED_TEZOS"
-    ~user_activated_upgrades:
-      [(4095l, "PtGRANADsDU8R9daYKAgWnQYAJ64omN1o3KMGVCykShA97vQbvV")]
-    ~default_bootstrap_peers:
-      ["granadanet.smartpy.io"; "granadanet.tezos.co.il"; "granadanet.kaml.fr"]
 
 let blockchain_network_sandbox =
   make_blockchain_network
@@ -342,12 +314,8 @@
     (12, blockchain_network_edo2net);
     (13, blockchain_network_florencenet);
     (* 14 was Florencenet with Baking Accounts. *)
-<<<<<<< HEAD
-    (15, blockchain_network_granadanet) ]
-=======
     (15, blockchain_network_granadanet);
   ]
->>>>>>> 3df16311
   |> List.map (fun (tag, network) ->
          match network.alias with
          | None -> assert false (* all built-in networks must have aliases *)
