--- conflicted
+++ resolved
@@ -128,18 +128,6 @@
     ~chain_name:"TEZOS_DELPHINET_2020-09-04T07:08:53Z"
     ~sandboxed_chain_name:"SANDBOXED_TEZOS"
     ~default_bootstrap_peers:
-<<<<<<< HEAD
-      ["34.76.169.218"; "34.90.24.160"; "carthagenet.kaml.fr"; "104.248.136.94"]
-
-let blockchain_network_delphinet =
-  make_blockchain_network
-    ~alias:"delphinet"
-    {
-      time = Time.Protocol.of_notation_exn "2020-09-04T07:08:53Z";
-      block =
-        Block_hash.of_b58check_exn
-          "BLockGenesisGenesisGenesisGenesisGenesis355e8bjkYPv";
-=======
       [ "delphinet.tezos.co.il";
         "delphinet.smartpy.io";
         "delphinet.kaml.fr";
@@ -153,7 +141,6 @@
       block =
         Block_hash.of_b58check_exn
           "BLockGenesisGenesisGenesisGenesisGenesis2431bbUwV2a";
->>>>>>> 24ad6e30
       protocol =
         Protocol_hash.of_b58check_exn
           "PtYuensgYBb3G3x1hLLbCmcav8ue8Kyd2khADcL5LsT5R1hcXex";
@@ -167,15 +154,6 @@
                 `String
                   "edpkugeDwmwuwyyD3Q5enapgEYDxZLtEUFFSrvVwXASQMVEqsvTqWu" ) ];
       }
-<<<<<<< HEAD
-    ~chain_name:"TEZOS_DELPHINET_2020-09-04T07:08:53Z"
-    ~sandboxed_chain_name:"SANDBOXED_TEZOS"
-    ~default_bootstrap_peers:
-      [ "delphinet.tezos.co.il";
-        "delphinet.smartpy.io";
-        "delphinet.kaml.fr";
-        "13.53.41.201" ]
-=======
     ~chain_name:"TEZOS_EDONET_2020-11-30T12:00:00Z"
     ~sandboxed_chain_name:"SANDBOXED_TEZOS"
     ~default_bootstrap_peers:
@@ -187,7 +165,6 @@
         "51.79.165.131";
         "edonet.boot.tezostaquito.io";
         "95.216.228.228:9733" ]
->>>>>>> 24ad6e30
 
 let blockchain_network_sandbox =
   make_blockchain_network
@@ -281,13 +258,8 @@
 let builtin_blockchain_networks_with_tags =
   [ (1, blockchain_network_sandbox);
     (4, blockchain_network_mainnet);
-<<<<<<< HEAD
-    (6, blockchain_network_carthagenet);
-    (9, blockchain_network_delphinet) ]
-=======
     (9, blockchain_network_delphinet);
     (11, blockchain_network_edonet) ]
->>>>>>> 24ad6e30
   |> List.map (fun (tag, network) ->
          match network.alias with
          | None ->
