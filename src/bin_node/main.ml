--- conflicted
+++ resolved
@@ -25,14 +25,11 @@
 (*****************************************************************************)
 
 let () =
-<<<<<<< HEAD
-=======
   let log s = Node_logging.fatal_error "%s" s in
   Lwt_exit.exit_on ~log Sys.sigint ;
   Lwt_exit.exit_on ~log Sys.sigterm
 
 let () =
->>>>>>> fc8990b1
   if Filename.basename Sys.argv.(0) = Updater.compiler_name then (
     try
       Tezos_protocol_compiler.Compiler.main
@@ -41,8 +38,6 @@
     with exn ->
       Format.eprintf "%a\n%!" Opterrors.report_error exn ;
       Pervasives.exit 1 )
-<<<<<<< HEAD
-=======
 
 let () =
   if Filename.basename Sys.argv.(0) = "tezos-validator" then (
@@ -50,7 +45,6 @@
     with exn ->
       Format.eprintf "%a\n%!" Opterrors.report_error exn ;
       Pervasives.exit 1 )
->>>>>>> fc8990b1
 
 let term =
   let open Cmdliner.Term in
@@ -63,12 +57,8 @@
     `P Node_run_command.Manpage.command_description;
     `P Node_config_command.Manpage.command_description;
     `P Node_upgrade_command.Manpage.command_description;
-<<<<<<< HEAD
-    `P Node_snapshot_command.Manpage.command_description ]
-=======
     `P Node_snapshot_command.Manpage.command_description;
     `P Node_reconstruct_command.Manpage.command_description ]
->>>>>>> fc8990b1
 
 let man = description @ Node_run_command.Manpage.examples
 
@@ -84,12 +74,8 @@
     Node_config_command.cmd;
     Node_identity_command.cmd;
     Node_upgrade_command.cmd;
-<<<<<<< HEAD
-    Node_snapshot_command.cmd ]
-=======
     Node_snapshot_command.cmd;
     Node_reconstruct_command.cmd ]
->>>>>>> fc8990b1
 
 let () =
   Random.self_init () ;
