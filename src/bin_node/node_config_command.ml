(*****************************************************************************)
(*                                                                           *)
(* Open Source License                                                       *)
(* Copyright (c) 2018 Dynamic Ledger Solutions, Inc. <contact@tezos.com>     *)
(*                                                                           *)
(* Permission is hereby granted, free of charge, to any person obtaining a   *)
(* copy of this software and associated documentation files (the "Software"),*)
(* to deal in the Software without restriction, including without limitation *)
(* the rights to use, copy, modify, merge, publish, distribute, sublicense,  *)
(* and/or sell copies of the Software, and to permit persons to whom the     *)
(* Software is furnished to do so, subject to the following conditions:      *)
(*                                                                           *)
(* The above copyright notice and this permission notice shall be included   *)
(* in all copies or substantial portions of the Software.                    *)
(*                                                                           *)
(* THE SOFTWARE IS PROVIDED "AS IS", WITHOUT WARRANTY OF ANY KIND, EXPRESS OR*)
(* IMPLIED, INCLUDING BUT NOT LIMITED TO THE WARRANTIES OF MERCHANTABILITY,  *)
(* FITNESS FOR A PARTICULAR PURPOSE AND NONINFRINGEMENT. IN NO EVENT SHALL   *)
(* THE AUTHORS OR COPYRIGHT HOLDERS BE LIABLE FOR ANY CLAIM, DAMAGES OR OTHER*)
(* LIABILITY, WHETHER IN AN ACTION OF CONTRACT, TORT OR OTHERWISE, ARISING   *)
(* FROM, OUT OF OR IN CONNECTION WITH THE SOFTWARE OR THE USE OR OTHER       *)
(* DEALINGS IN THE SOFTWARE.                                                 *)
(*                                                                           *)
(*****************************************************************************)

let () =
  Prevalidator_filters.register
<<<<<<< HEAD
    (module Tezos_mempool_003_PsddFKi3.Filter) ;
  Prevalidator_filters.register
=======
>>>>>>> 20ce5a62
    (module Tezos_mempool_004_Pt24m4xi.Filter)

(** Commands *)

let show (args : Node_shared_arg.t) =
  if not @@ Sys.file_exists args.config_file then
    Format.eprintf
      "\n\
       Warning: no config file at %s,\n\
      \         displaying the default configuration.\n@."
      args.config_file ;
  Node_shared_arg.read_and_patch_config_file args >>=? fun cfg ->
  Node_config_file.check cfg >>= fun () ->
  print_endline @@ Node_config_file.to_string cfg ;
  return_unit

let reset (args : Node_shared_arg.t) =
  if Sys.file_exists args.config_file then
    Format.eprintf
      "Ignoring previous configuration file: %s.@."
      args.config_file ;
  Node_shared_arg.read_and_patch_config_file args >>=? fun cfg ->
  Node_config_file.check cfg >>= fun () ->
  Node_config_file.write args.config_file cfg

let init (args : Node_shared_arg.t) =
  if Sys.file_exists args.config_file then
    failwith
      "Pre-existing config file at %s, use `reset`."
      args.config_file
  else
    Node_shared_arg.read_and_patch_config_file args >>=? fun cfg ->
    Node_config_file.check cfg >>= fun () ->
    Node_config_file.write args.config_file cfg

let update (args : Node_shared_arg.t) =
  if not (Sys.file_exists args.config_file) then
    failwith
      "Missing configuration file at %s. \
       Use `%s config init [options]` to generate a new file"
      args.config_file Sys.argv.(0)
  else
    Node_shared_arg.read_and_patch_config_file args >>=? fun cfg ->
    Node_config_file.check cfg >>= fun () ->
    Node_config_file.write args.config_file cfg

(** Main *)

module Term = struct

  type subcommand = Show | Reset | Init | Update

  let process subcommand args  =
    let res =
      match subcommand with
      | Show -> show args
      | Reset -> reset args
      | Init -> init args
      | Update -> update args in
    match Lwt_main.run res with
    | Ok () -> `Ok ()
    | Error err -> `Error (false, Format.asprintf "%a" pp_print_error err)

  let subcommand_arg =
    let parser = function
      | "show" -> `Ok Show
      | "reset" -> `Ok Reset
      | "init" -> `Ok Init
      | "update" -> `Ok Update
      | s -> `Error ("invalid argument: " ^ s)
    and printer ppf = function
      | Show -> Format.fprintf ppf "show"
      | Reset -> Format.fprintf ppf "reset"
      | Init -> Format.fprintf ppf "init"
      | Update -> Format.fprintf ppf "update" in
    let open Cmdliner.Arg in
    let doc =
      "Operation to perform. \
       Possible values: $(b,show), $(b,reset), $(b,init), $(b,update)." in
    value & pos 0 (parser, printer) Show & info [] ~docv:"OPERATION" ~doc

  let term =
    let open Cmdliner.Term in
    ret (const process $ subcommand_arg $ Node_shared_arg.Term.args)

end

module Manpage = struct

  let command_description =
    "The $(b,config) command is meant to inspect and amend the \
     configuration of the Tezos node. \
     This command is complementary to manually editing the tezos \
     node configuration file. Its arguments are a subset of the $(i,run) \
     command ones."

  let description = [
    `S "DESCRIPTION" ;
    `P (command_description ^ " Several operations are possible: ");
    `P "$(b,show) reads, parses and displays Tezos current config file. \
        Use this command to see exactly what config file will be used by \
        Tezos. If additional command-line arguments are provided, \
        the displayed configuration will be amended accordingly. \
        This is the default operation." ;
    `P "$(b,reset) will overwrite the current configuration file with a \
        factory default one. \
        If additional command-line arguments are provided, \
        they will amend the generated file. \
        It assumes that a configuration file already exists \
        and will abort otherwise." ;
    `P "$(b,init) is like reset but assumes that \
        no configuration file is present \
        and will abort otherwise." ;
    `P "$(b,update) is the main option to edit the configuration file of Tezos. \
        It will parse command line arguments and add or replace corresponding \
        entries in the Tezos configuration file."
  ]

  let options =
    let schema = Data_encoding.Json.schema (Node_config_file.encoding) in
    let schema = Format.asprintf "@[%a@]" Json_schema.pp schema in
    let schema = String.concat "\\$" (String.split '$' schema) in
    [
      `S "OPTIONS" ;
      `P "All options available in the config file";
      `Pre schema
    ]

  let man =
    description @
    Node_shared_arg.Manpage.args @
    options @
    Node_shared_arg.Manpage.bugs

  let info =
    Cmdliner.Term.info
      ~doc:"Manage node configuration"
      ~man
      "config"

end

let cmd =
  Term.term, Manpage.info<|MERGE_RESOLUTION|>--- conflicted
+++ resolved
@@ -25,11 +25,6 @@
 
 let () =
   Prevalidator_filters.register
-<<<<<<< HEAD
-    (module Tezos_mempool_003_PsddFKi3.Filter) ;
-  Prevalidator_filters.register
-=======
->>>>>>> 20ce5a62
     (module Tezos_mempool_004_Pt24m4xi.Filter)
 
 (** Commands *)
