(*****************************************************************************)
(*                                                                           *)
(* Open Source License                                                       *)
(* Copyright (c) 2018 Dynamic Ledger Solutions, Inc. <contact@tezos.com>     *)
(*                                                                           *)
(* Permission is hereby granted, free of charge, to any person obtaining a   *)
(* copy of this software and associated documentation files (the "Software"),*)
(* to deal in the Software without restriction, including without limitation *)
(* the rights to use, copy, modify, merge, publish, distribute, sublicense,  *)
(* and/or sell copies of the Software, and to permit persons to whom the     *)
(* Software is furnished to do so, subject to the following conditions:      *)
(*                                                                           *)
(* The above copyright notice and this permission notice shall be included   *)
(* in all copies or substantial portions of the Software.                    *)
(*                                                                           *)
(* THE SOFTWARE IS PROVIDED "AS IS", WITHOUT WARRANTY OF ANY KIND, EXPRESS OR*)
(* IMPLIED, INCLUDING BUT NOT LIMITED TO THE WARRANTIES OF MERCHANTABILITY,  *)
(* FITNESS FOR A PARTICULAR PURPOSE AND NONINFRINGEMENT. IN NO EVENT SHALL   *)
(* THE AUTHORS OR COPYRIGHT HOLDERS BE LIABLE FOR ANY CLAIM, DAMAGES OR OTHER*)
(* LIABILITY, WHETHER IN AN ACTION OF CONTRACT, TORT OR OTHERWISE, ARISING   *)
(* FROM, OUT OF OR IN CONNECTION WITH THE SOFTWARE OR THE USE OR OTHER       *)
(* DEALINGS IN THE SOFTWARE.                                                 *)
(*                                                                           *)
(*****************************************************************************)

open Proto_alpha
open Alpha_context
open Tezos_micheline

module Program : Client_aliases.Alias
  with type t = Michelson_v1_parser.parsed Micheline_parser.parsing_result

val run :
  #Proto_alpha.rpc_context ->
  chain:Shell_services.chain ->
<<<<<<< HEAD
  Shell_services.block ->
=======
  block:Shell_services.block ->
>>>>>>> 9f69abe8
  ?amount:Tez.t ->
  program:Michelson_v1_parser.parsed ->
  storage:Michelson_v1_parser.parsed ->
  input:Michelson_v1_parser.parsed ->
  unit ->
  (Script.expr *
   packed_internal_operation list *
   Contract.big_map_diff option) tzresult Lwt.t

val trace :
  #Proto_alpha.rpc_context ->
  chain:Shell_services.chain ->
<<<<<<< HEAD
  Shell_services.block ->
=======
  block:Shell_services.block ->
>>>>>>> 9f69abe8
  ?amount:Tez.t ->
  program:Michelson_v1_parser.parsed ->
  storage:Michelson_v1_parser.parsed ->
  input:Michelson_v1_parser.parsed ->
  unit ->
  (Script.expr *
   packed_internal_operation list *
   Script_interpreter.execution_trace *
   Contract.big_map_diff option) tzresult Lwt.t

val print_run_result :
  #Client_context.printer ->
  show_source:bool ->
  parsed:Michelson_v1_parser.parsed ->
  (Script_repr.expr *
   packed_internal_operation list *
   Contract.big_map_diff option) tzresult -> unit tzresult Lwt.t

val print_trace_result :
  #Client_context.printer ->
  show_source:bool ->
  parsed:Michelson_v1_parser.parsed ->
  (Script_repr.expr *
   packed_internal_operation list *
   Script_interpreter.execution_trace *
   Contract.big_map_diff option)
    tzresult -> unit tzresult Lwt.t

val typecheck_data :
  #Proto_alpha.rpc_context ->
  chain:Shell_services.chain ->
<<<<<<< HEAD
  Shell_services.block ->
=======
  block:Shell_services.block ->
>>>>>>> 9f69abe8
  ?gas:Z.t ->
  data:Michelson_v1_parser.parsed ->
  ty:Michelson_v1_parser.parsed ->
  unit ->
  Gas.t tzresult Lwt.t

val typecheck_program :
  #Proto_alpha.rpc_context ->
  chain:Shell_services.chain ->
<<<<<<< HEAD
  Shell_services.block ->
=======
  block:Shell_services.block ->
>>>>>>> 9f69abe8
  ?gas:Z.t ->
  Michelson_v1_parser.parsed ->
  (Script_tc_errors.type_map * Gas.t) tzresult Lwt.t

val print_typecheck_result :
  emacs:bool ->
  show_types:bool ->
  print_source_on_error:bool ->
  Michelson_v1_parser.parsed ->
  (Script_tc_errors.type_map * Gas.t) tzresult ->
  #Client_context.printer ->
  unit tzresult Lwt.t<|MERGE_RESOLUTION|>--- conflicted
+++ resolved
@@ -33,11 +33,7 @@
 val run :
   #Proto_alpha.rpc_context ->
   chain:Shell_services.chain ->
-<<<<<<< HEAD
-  Shell_services.block ->
-=======
   block:Shell_services.block ->
->>>>>>> 9f69abe8
   ?amount:Tez.t ->
   program:Michelson_v1_parser.parsed ->
   storage:Michelson_v1_parser.parsed ->
@@ -50,11 +46,7 @@
 val trace :
   #Proto_alpha.rpc_context ->
   chain:Shell_services.chain ->
-<<<<<<< HEAD
-  Shell_services.block ->
-=======
   block:Shell_services.block ->
->>>>>>> 9f69abe8
   ?amount:Tez.t ->
   program:Michelson_v1_parser.parsed ->
   storage:Michelson_v1_parser.parsed ->
@@ -86,11 +78,7 @@
 val typecheck_data :
   #Proto_alpha.rpc_context ->
   chain:Shell_services.chain ->
-<<<<<<< HEAD
-  Shell_services.block ->
-=======
   block:Shell_services.block ->
->>>>>>> 9f69abe8
   ?gas:Z.t ->
   data:Michelson_v1_parser.parsed ->
   ty:Michelson_v1_parser.parsed ->
@@ -100,11 +88,7 @@
 val typecheck_program :
   #Proto_alpha.rpc_context ->
   chain:Shell_services.chain ->
-<<<<<<< HEAD
-  Shell_services.block ->
-=======
   block:Shell_services.block ->
->>>>>>> 9f69abe8
   ?gas:Z.t ->
   Michelson_v1_parser.parsed ->
   (Script_tc_errors.type_map * Gas.t) tzresult Lwt.t
