(*****************************************************************************)
(*                                                                           *)
(* Open Source License                                                       *)
(* Copyright (c) 2018 Dynamic Ledger Solutions, Inc. <contact@tezos.com>     *)
(*                                                                           *)
(* Permission is hereby granted, free of charge, to any person obtaining a   *)
(* copy of this software and associated documentation files (the "Software"),*)
(* to deal in the Software without restriction, including without limitation *)
(* the rights to use, copy, modify, merge, publish, distribute, sublicense,  *)
(* and/or sell copies of the Software, and to permit persons to whom the     *)
(* Software is furnished to do so, subject to the following conditions:      *)
(*                                                                           *)
(* The above copyright notice and this permission notice shall be included   *)
(* in all copies or substantial portions of the Software.                    *)
(*                                                                           *)
(* THE SOFTWARE IS PROVIDED "AS IS", WITHOUT WARRANTY OF ANY KIND, EXPRESS OR*)
(* IMPLIED, INCLUDING BUT NOT LIMITED TO THE WARRANTIES OF MERCHANTABILITY,  *)
(* FITNESS FOR A PARTICULAR PURPOSE AND NONINFRINGEMENT. IN NO EVENT SHALL   *)
(* THE AUTHORS OR COPYRIGHT HOLDERS BE LIABLE FOR ANY CLAIM, DAMAGES OR OTHER*)
(* LIABILITY, WHETHER IN AN ACTION OF CONTRACT, TORT OR OTHERWISE, ARISING   *)
(* FROM, OUT OF OR IN CONNECTION WITH THE SOFTWARE OR THE USE OR OTHER       *)
(* DEALINGS IN THE SOFTWARE.                                                 *)
(*                                                                           *)
(*****************************************************************************)

<<<<<<< HEAD
let wrap_thread thread =
  Lwt.pick
    [ (thread >|= fun v -> `End v) ;
      (Lwt_exit.termination_thread >|= fun _ -> `Killed) ] >>= function
  | `End v -> Lwt.return v
  | `Killed -> Lwt_exit.exit 1

let rec retry (cctxt: #Proto_alpha.full) ~delay ~tries f x =
=======
let rec retry (cctxt: #Protocol_client_context.full) ~delay ~tries f x =
>>>>>>> ec3576fd
  f x >>= function
  | Ok _ as r -> Lwt.return r
  | Error (RPC_client_errors.Request_failed
             { error = Connection_failed _ ; _ } :: _) as err
    when tries > 0 -> begin
      cctxt#message
        "Connection refused, retrying in %.2f seconds..."
        delay >>= fun () ->
      Lwt.pick
        [ (Lwt_unix.sleep delay >|= fun () -> `Continue) ;
          (Lwt_exit.termination_thread >|= fun _ -> `Killed) ;
        ] >>= function
      | `Killed ->
          Lwt.return err
      | `Continue ->
          retry cctxt ~delay:(delay *. 1.5) ~tries:(tries - 1) f x
    end
  | Error _ as err ->
      Lwt.return err

let await_bootstrapped_node (cctxt: #Protocol_client_context.full) =
  (* Waiting for the node to be synchronized *)
  cctxt#message "Waiting for the node to be synchronized with its \
                 peers..." >>= fun () ->
  retry cctxt ~tries:5 ~delay:1.
    Shell_services.Monitor.bootstrapped cctxt >>=? fun _ ->
  cctxt#message "Node synchronized." >>= fun () ->
  return_unit

let monitor_fork_testchain (cctxt: #Protocol_client_context.full) ~cleanup_nonces  =
  (* Waiting for the node to be synchronized *)
  cctxt#message "Waiting for the test chain to be forked..." >>= fun () ->
  Shell_services.Monitor.active_chains cctxt >>=? fun (stream, _) ->
  let rec loop () =
    Lwt_stream.next stream >>= fun l ->
    let testchain =
      List.find_opt (function
          | Shell_services.Monitor.Active_test _ -> true
          | _ -> false) l in
    match testchain with
    | Some (Active_test { protocol ; expiration_date ; _ })
      when Protocol_hash.equal Protocol.hash protocol -> begin
        let abort_daemon () =
          cctxt#message "Test chain's expiration date reached \
                         (%a)... Stopping the daemon.@."
            Time.Protocol.pp_hum expiration_date >>= fun () ->
          if cleanup_nonces then
            (* Clean-up existing nonces *)
            cctxt#with_lock begin fun () ->
              Client_baking_files.resolve_location cctxt ~chain:`Test `Nonce >>=? fun nonces_location ->
              Client_baking_nonces.(save cctxt nonces_location empty)
            end
          else
            return_unit >>=? fun () ->
            exit 0 in
        let canceler = Lwt_canceler.create () in
        Lwt_canceler.on_cancel canceler (fun () -> abort_daemon () >>= function _ -> Lwt.return_unit) ;
        let now = Time.System.(to_protocol (Systime_os.now ())) in
        let delay = Int64.to_int (Time.Protocol.diff expiration_date now) in
        if delay <= 0 then
          (* Testchain already expired... Retrying. *)
          loop ()
        else
          let timeout =
            Lwt_timeout.create delay (fun () -> Lwt_canceler.cancel canceler |> ignore) in
          Lwt_timeout.start timeout ;
          return_unit
      end
    | None -> loop ()
    | Some _ -> loop () (* Got a testchain for a different protocol, skipping *) in
  Lwt.pick
    [ (Lwt_exit.termination_thread >>= fun _ -> failwith "Interrupted..." ) ;
      loop () ] >>=? fun () ->
  cctxt#message "Test chain forked." >>= fun () ->
  return_unit

module Endorser = struct

  let run (cctxt : #Protocol_client_context.full) ~chain ~delay delegates =
    await_bootstrapped_node cctxt >>=? fun _ ->
    begin if chain = `Test then
        monitor_fork_testchain cctxt ~cleanup_nonces:false
      else
        return_unit end >>=? fun () ->
    Client_baking_blocks.monitor_heads
      ~next_protocols:(Some [ Protocol.hash ])
      cctxt chain >>=? fun block_stream ->
    cctxt#message "Endorser started." >>= fun () ->
    let endorser_thread = Client_baking_endorsement.create cctxt
        ~delay
        delegates
        block_stream in
    wrap_thread endorser_thread >>=? fun () ->
    return_unit

end

module Baker = struct

  let run
      (cctxt : #Protocol_client_context.full)
      ?minimal_fees
      ?minimal_nanotez_per_gas_unit
      ?minimal_nanotez_per_byte
      ?max_priority
      ~chain
      ~context_path
      delegates =
    await_bootstrapped_node cctxt >>=? fun _ ->
    begin if chain = `Test then
        monitor_fork_testchain cctxt ~cleanup_nonces:true
      else
        return_unit end >>=? fun () ->
    Client_baking_blocks.monitor_heads
      ~next_protocols:(Some [ Protocol.hash ])
      cctxt chain >>=? fun block_stream ->
    cctxt#message "Baker started." >>= fun () ->
<<<<<<< HEAD

    let baker_thread = Client_baking_forge.create cctxt
        ?minimal_fees
        ?minimal_nanotez_per_gas_unit
        ?minimal_nanotez_per_byte
        ?max_priority
        ~chain
        ~context_path
        delegates
        block_stream in
    wrap_thread baker_thread >>=? fun () ->
=======
    Client_baking_forge.create cctxt
      ?minimal_fees
      ?minimal_nanotez_per_gas_unit
      ?minimal_nanotez_per_byte
      ?max_priority
      ~chain
      ~context_path
      delegates
      block_stream >>=? fun () ->
>>>>>>> ec3576fd
    return_unit

end

module Accuser = struct

  let run (cctxt : #Protocol_client_context.full) ~chain ~preserved_levels =
    await_bootstrapped_node cctxt >>=? fun _ ->
    begin if chain = `Test then
        monitor_fork_testchain cctxt ~cleanup_nonces:true
      else
        return_unit end >>=? fun () ->
    Client_baking_blocks.monitor_valid_blocks
      ~next_protocols:(Some [ Protocol.hash ])
      cctxt ~chains:[ chain ] () >>=? fun valid_blocks_stream ->
    cctxt#message "Accuser started." >>= fun () ->
    let accuser_thread = Client_baking_denunciation.create cctxt ~preserved_levels valid_blocks_stream in
    wrap_thread accuser_thread >>=? fun () ->
    return_unit

end<|MERGE_RESOLUTION|>--- conflicted
+++ resolved
@@ -23,18 +23,7 @@
 (*                                                                           *)
 (*****************************************************************************)
 
-<<<<<<< HEAD
-let wrap_thread thread =
-  Lwt.pick
-    [ (thread >|= fun v -> `End v) ;
-      (Lwt_exit.termination_thread >|= fun _ -> `Killed) ] >>= function
-  | `End v -> Lwt.return v
-  | `Killed -> Lwt_exit.exit 1
-
-let rec retry (cctxt: #Proto_alpha.full) ~delay ~tries f x =
-=======
 let rec retry (cctxt: #Protocol_client_context.full) ~delay ~tries f x =
->>>>>>> ec3576fd
   f x >>= function
   | Ok _ as r -> Lwt.return r
   | Error (RPC_client_errors.Request_failed
@@ -123,11 +112,10 @@
       ~next_protocols:(Some [ Protocol.hash ])
       cctxt chain >>=? fun block_stream ->
     cctxt#message "Endorser started." >>= fun () ->
-    let endorser_thread = Client_baking_endorsement.create cctxt
-        ~delay
-        delegates
-        block_stream in
-    wrap_thread endorser_thread >>=? fun () ->
+    Client_baking_endorsement.create cctxt
+      ~delay
+      delegates
+      block_stream >>=? fun () ->
     return_unit
 
 end
@@ -152,19 +140,6 @@
       ~next_protocols:(Some [ Protocol.hash ])
       cctxt chain >>=? fun block_stream ->
     cctxt#message "Baker started." >>= fun () ->
-<<<<<<< HEAD
-
-    let baker_thread = Client_baking_forge.create cctxt
-        ?minimal_fees
-        ?minimal_nanotez_per_gas_unit
-        ?minimal_nanotez_per_byte
-        ?max_priority
-        ~chain
-        ~context_path
-        delegates
-        block_stream in
-    wrap_thread baker_thread >>=? fun () ->
-=======
     Client_baking_forge.create cctxt
       ?minimal_fees
       ?minimal_nanotez_per_gas_unit
@@ -174,7 +149,6 @@
       ~context_path
       delegates
       block_stream >>=? fun () ->
->>>>>>> ec3576fd
     return_unit
 
 end
@@ -191,8 +165,7 @@
       ~next_protocols:(Some [ Protocol.hash ])
       cctxt ~chains:[ chain ] () >>=? fun valid_blocks_stream ->
     cctxt#message "Accuser started." >>= fun () ->
-    let accuser_thread = Client_baking_denunciation.create cctxt ~preserved_levels valid_blocks_stream in
-    wrap_thread accuser_thread >>=? fun () ->
+    Client_baking_denunciation.create cctxt ~preserved_levels valid_blocks_stream >>=? fun () ->
     return_unit
 
 end