--- conflicted
+++ resolved
@@ -241,32 +241,19 @@
   let word = MBytes.get_int64 bytes 0 in
   Compare.Uint64.(word <= stamp_threshold)
 
-<<<<<<< HEAD
-let check_header_proof_of_work_stamp shell protocol_data stamp_threshold =
-  let hash =
-    Block_header.hash
-      { shell ; protocol_data ; signature = Signature.zero } in
-=======
 let check_header_proof_of_work_stamp shell contents stamp_threshold =
   let hash =
     Block_header.hash
       { shell ; protocol_data = { contents ; signature = Signature.zero } } in
->>>>>>> 00b80698
   check_hash hash stamp_threshold
 
 let check_proof_of_work_stamp ctxt block =
   let proof_of_work_threshold = Constants.proof_of_work_threshold ctxt in
   if check_header_proof_of_work_stamp
       block.Block_header.shell
-<<<<<<< HEAD
-      block.protocol_data
-      proof_of_work_threshold then
-    return ()
-=======
       block.protocol_data.contents
       proof_of_work_threshold then
     return_unit
->>>>>>> 00b80698
   else
     fail Invalid_stamp
 
