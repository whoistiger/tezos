--- conflicted
+++ resolved
@@ -35,12 +35,7 @@
 
 (** Extract a Tezos result for compatibility with QCheck. *)
 let extract_qcheck_result = function
-<<<<<<< HEAD
-  | Ok pure_result ->
-      pure_result
-=======
   | Ok pure_result -> pure_result
->>>>>>> 3df16311
   | Error err ->
       Format.printf "@\n%a@." Environment.Error_monad.pp_trace err ;
       false
@@ -49,26 +44,6 @@
 let test_free_neutral (start, any_cost) =
   let open Alpha_context in
   extract_qcheck_result
-<<<<<<< HEAD
-    ( Gas.consume start Gas.free
-    >>? fun free_first ->
-    Gas.consume free_first any_cost
-    >>? fun branch1 ->
-    Gas.consume start any_cost
-    >>? fun cost_first ->
-    Gas.consume cost_first Gas.free
-    >|? fun branch2 ->
-    let equal_consumption_from_start t1 t2 =
-      Gas.Arith.(
-        qcheck_eq
-          ~pp
-          ~eq:equal
-          (Gas.consumed ~since:start ~until:t1)
-          (Gas.consumed ~since:start ~until:t2))
-    in
-    equal_consumption_from_start branch1 branch2
-    && equal_consumption_from_start branch1 cost_first )
-=======
     ( Gas.consume start Gas.free >>? fun free_first ->
       Gas.consume free_first any_cost >>? fun branch1 ->
       Gas.consume start any_cost >>? fun cost_first ->
@@ -83,22 +58,11 @@
       in
       equal_consumption_from_start branch1 branch2
       && equal_consumption_from_start branch1 cost_first )
->>>>>>> 3df16311
 
 (** Consuming [Gas.free] is equivalent to consuming nothing. *)
 let test_free_consumption start =
   let open Alpha_context in
   extract_qcheck_result
-<<<<<<< HEAD
-    ( Gas.consume start Gas.free
-    >|? fun after_empty_consumption ->
-    Gas.Arith.(
-      qcheck_eq
-        ~pp
-        ~eq:equal
-        (Gas.consumed ~since:start ~until:after_empty_consumption)
-        zero) )
-=======
     ( Gas.consume start Gas.free >|? fun after_empty_consumption ->
       Gas.Arith.(
         qcheck_eq
@@ -106,27 +70,12 @@
           ~eq:equal
           (Gas.consumed ~since:start ~until:after_empty_consumption)
           zero) )
->>>>>>> 3df16311
 
 (** Consuming [cost1] then [cost2] is equivalent to consuming
     [Gas.(cost1 +@ cost2)]. *)
 let test_consume_commutes (start, cost1, cost2) =
   let open Alpha_context in
   extract_qcheck_result
-<<<<<<< HEAD
-    ( Gas.consume start cost1
-    >>? fun after_cost1 ->
-    Gas.consume after_cost1 cost2
-    >>? fun branch1 ->
-    Gas.consume start Gas.(cost1 +@ cost2)
-    >|? fun branch2 ->
-    Gas.Arith.(
-      qcheck_eq
-        ~pp
-        ~eq:equal
-        (Gas.consumed ~since:start ~until:branch1)
-        (Gas.consumed ~since:start ~until:branch2)) )
-=======
     ( Gas.consume start cost1 >>? fun after_cost1 ->
       Gas.consume after_cost1 cost2 >>? fun branch1 ->
       Gas.consume start Gas.(cost1 +@ cost2) >|? fun branch2 ->
@@ -136,23 +85,10 @@
           ~eq:equal
           (Gas.consumed ~since:start ~until:branch1)
           (Gas.consumed ~since:start ~until:branch2)) )
->>>>>>> 3df16311
 
 (** Arbitrary context with a gas limit of 100_000_000. *)
 let context_arb : Alpha_context.t QCheck.arbitrary =
   QCheck.always
-<<<<<<< HEAD
-    ( Lwt_main.run
-        ( Context.init 1
-        >>=? fun (b, _contracts) ->
-        Incremental.begin_construction b
-        >|=? fun inc ->
-        let state = Incremental.validation_state inc in
-        Alpha_context.Gas.set_limit
-          state.ctxt
-          Alpha_context.Gas.Arith.(fp (integral_of_int_exn 100_000_000)) )
-    |> function Ok a -> a | Error _ -> assert false )
-=======
     (Lwt_main.run
        ( Context.init 1 >>=? fun (b, _contracts) ->
          Incremental.begin_construction b >|=? fun inc ->
@@ -163,7 +99,6 @@
      |> function
      | Ok a -> a
      | Error _ -> assert false)
->>>>>>> 3df16311
 
 (** This arbitrary could be improved (pretty printer and shrinker) if there was a way to convert a [cost] back to an [int]. Otherwise one needs to write a custom [arbitrary] instance, but I wanted to stick to the former design of this test for the time being. *)
 let gas_cost_arb : Alpha_context.Gas.cost QCheck.arbitrary =
@@ -172,30 +107,19 @@
   let rand = 0 -- 1000 in
   let safe_rand = map Saturation_repr.safe_int rand in
   choose
-<<<<<<< HEAD
-    [ map atomic_step_cost safe_rand;
-=======
     [
       map atomic_step_cost safe_rand;
->>>>>>> 3df16311
       map step_cost safe_rand;
       map alloc_cost safe_rand;
       map alloc_bytes_cost rand;
       map alloc_mbytes_cost rand;
       map read_bytes_cost rand;
-<<<<<<< HEAD
-      map write_bytes_cost rand ]
-
-let tests =
-  [ QCheck.Test.make
-=======
       map write_bytes_cost rand;
     ]
 
 let tests =
   [
     QCheck.Test.make
->>>>>>> 3df16311
       ~count:1000
       ~name:"Consuming commutes"
       QCheck.(triple context_arb gas_cost_arb gas_cost_arb)
@@ -209,11 +133,7 @@
       ~count:1000
       ~name:"[free] is the neutral element of Gas addition"
       QCheck.(pair context_arb gas_cost_arb)
-<<<<<<< HEAD
-      test_free_neutral ]
-=======
       test_free_neutral;
   ]
->>>>>>> 3df16311
 
 let () = Alcotest.run "gas properties" [("gas properties", qcheck_wrap tests)]