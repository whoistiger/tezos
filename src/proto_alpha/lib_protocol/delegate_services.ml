--- conflicted
+++ resolved
@@ -536,11 +536,7 @@
 
 module Endorsing_power = struct
 
-<<<<<<< HEAD
-  let endorsing_power ctxt (operation:packed_operation) =
-=======
   let endorsing_power ctxt operation =
->>>>>>> ec3576fd
     let Operation_data data = operation.protocol_data in
     match data.contents with
     | Single Endorsement _ ->
@@ -556,12 +552,8 @@
     let endorsing_power =
       let open Data_encoding in
       RPC_service.post_service
-<<<<<<< HEAD
-        ~description:"Count the endorsing power of an operation."
-=======
         ~description:"Get the endorsing power of an endorsement, that is, \
                       the number of slots that the endorser has"
->>>>>>> ec3576fd
         ~query: RPC_query.empty
         ~input: Operation.encoding
         ~output: int31
@@ -581,25 +573,6 @@
 
 module Required_endorsements = struct
 
-<<<<<<< HEAD
-  let required_endorsements ctxt block_priority block_delay =
-    let minimum =
-      Baking.minimum_allowed_endorsements
-        ctxt ~block_priority ~block_delay
-    in
-    return minimum
-
-  module S = struct
-
-    type t = { priority : int ;
-               block_delay : Period.t }
-
-    let required_endorsements_query =
-      let open RPC_query in
-      query (fun priority block_delay ->
-          { priority ; block_delay })
-      |+ field "priority" RPC_arg.int 0 (fun t -> t.priority)
-=======
   let required_endorsements ctxt block_delay =
     return (Baking.minimum_allowed_endorsements ctxt ~block_delay)
 
@@ -610,21 +583,16 @@
     let required_endorsements_query =
       let open RPC_query in
       query (fun block_delay -> { block_delay })
->>>>>>> ec3576fd
       |+ field "block_delay" Period.rpc_arg Period.zero (fun t -> t.block_delay)
       |> seal
 
     let required_endorsements =
       let open Data_encoding in
       RPC_service.get_service
-<<<<<<< HEAD
-        ~description:"Minimum number of endorsements for a block to be valid."
-=======
         ~description:"Minimum number of endorsements for a block to be \
                       valid, given a delay of the block's timestamp with \
                       respect to the minimum time to bake at the \
                       block's priority"
->>>>>>> ec3576fd
         ~query: required_endorsements_query
         ~output: int31
         RPC_path.(open_root / "required_endorsements")
@@ -632,21 +600,12 @@
 
   let register () =
     let open Services_registration in
-<<<<<<< HEAD
-    register0 S.required_endorsements begin fun ctxt ({ priority ; block_delay }) () ->
-      required_endorsements ctxt priority block_delay
-    end
-
-  let get ctxt block priority block_delay =
-    RPC_context.make_call0 S.required_endorsements ctxt block { priority ; block_delay } ()
-=======
     register0 S.required_endorsements begin fun ctxt ({ block_delay }) () ->
       required_endorsements ctxt block_delay
     end
 
   let get ctxt block block_delay =
     RPC_context.make_call0 S.required_endorsements ctxt block { block_delay } ()
->>>>>>> ec3576fd
 
 end
 
@@ -712,13 +671,8 @@
 let endorsing_power ctxt operation =
   Endorsing_power.endorsing_power ctxt operation
 
-<<<<<<< HEAD
-let required_endorsements ctxt priority delay =
-  Required_endorsements.required_endorsements ctxt priority delay
-=======
 let required_endorsements ctxt delay =
   Required_endorsements.required_endorsements ctxt delay
->>>>>>> ec3576fd
 
 let minimal_valid_time ctxt priority endorsing_power =
   Minimal_valid_time.minimal_valid_time ctxt priority endorsing_power