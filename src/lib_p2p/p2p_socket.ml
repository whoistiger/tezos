(*****************************************************************************)
(*                                                                           *)
(* Open Source License                                                       *)
(* Copyright (c) 2018 Dynamic Ledger Solutions, Inc. <contact@tezos.com>     *)
(* Copyright (c) 2019 Nomadic Labs, <contact@nomadic-labs.com>               *)
(*                                                                           *)
(* Permission is hereby granted, free of charge, to any person obtaining a   *)
(* copy of this software and associated documentation files (the "Software"),*)
(* to deal in the Software without restriction, including without limitation *)
(* the rights to use, copy, modify, merge, publish, distribute, sublicense,  *)
(* and/or sell copies of the Software, and to permit persons to whom the     *)
(* Software is furnished to do so, subject to the following conditions:      *)
(*                                                                           *)
(* The above copyright notice and this permission notice shall be included   *)
(* in all copies or substantial portions of the Software.                    *)
(*                                                                           *)
(* THE SOFTWARE IS PROVIDED "AS IS", WITHOUT WARRANTY OF ANY KIND, EXPRESS OR*)
(* IMPLIED, INCLUDING BUT NOT LIMITED TO THE WARRANTIES OF MERCHANTABILITY,  *)
(* FITNESS FOR A PARTICULAR PURPOSE AND NONINFRINGEMENT. IN NO EVENT SHALL   *)
(* THE AUTHORS OR COPYRIGHT HOLDERS BE LIABLE FOR ANY CLAIM, DAMAGES OR OTHER*)
(* LIABILITY, WHETHER IN AN ACTION OF CONTRACT, TORT OR OTHERWISE, ARISING   *)
(* FROM, OUT OF OR IN CONNECTION WITH THE SOFTWARE OR THE USE OR OTHER       *)
(* DEALINGS IN THE SOFTWARE.                                                 *)
(*                                                                           *)
(*****************************************************************************)

(* TODO test `close ~wait:true`. *)

include Internal_event.Legacy_logging.Make (struct
  let name = "p2p.connection"
end)

module Crypto = struct
  (* maximal size of the buffer *)
  let bufsize = (1 lsl 16) - 1

  let header_length = 2

  let max_content_length = bufsize - Crypto_box.zerobytes

  (* The size of extra data added by encryption. *)
  let boxextrabytes = Crypto_box.zerobytes - Crypto_box.boxzerobytes

  (* The number of bytes added by encryption + header *)
  let extrabytes = header_length + boxextrabytes

  type data = {
    channel_key : Crypto_box.channel_key;
    mutable local_nonce : Crypto_box.nonce;
    mutable remote_nonce : Crypto_box.nonce;
  }

  (* We do the following assumptions on the NaCl library.  Note that
     we also make the assumption, here, that the NaCl library allows
     in-place boxing and unboxing, since we use the same buffer for
     input and output. *)
  let () = assert (Crypto_box.boxzerobytes >= header_length)

  let write_chunk ?canceler fd cryptobox_data msg =
<<<<<<< HEAD
    let msglen = MBytes.length msg in
=======
    let msglen = Bytes.length msg in
>>>>>>> fc8990b1
    fail_unless (msglen <= max_content_length) P2p_errors.Invalid_message_size
    >>=? fun () ->
    let buf_length = msglen + Crypto_box.zerobytes in
    let buf = Bytes.make buf_length '\x00' in
    Bytes.blit msg 0 buf Crypto_box.zerobytes msglen ;
    let local_nonce = cryptobox_data.local_nonce in
    cryptobox_data.local_nonce <- Crypto_box.increment_nonce local_nonce ;
    Crypto_box.fast_box_noalloc cryptobox_data.channel_key local_nonce buf ;
    let encrypted_length = buf_length - Crypto_box.boxzerobytes in
    let header_pos = Crypto_box.boxzerobytes - header_length in
    TzEndian.set_int16 buf header_pos encrypted_length ;
    let payload = Bytes.sub buf header_pos (buf_length - header_pos) in
    P2p_io_scheduler.write ?canceler fd payload

  let read_chunk ?canceler fd cryptobox_data =
<<<<<<< HEAD
    let header_buf = MBytes.create header_length in
    P2p_io_scheduler.read_full ?canceler ~len:header_length fd header_buf
    >>=? fun () ->
    let encrypted_length = MBytes.get_uint16 header_buf 0 in
    let buf_length = encrypted_length + Crypto_box.boxzerobytes in
    let buf = MBytes.make buf_length '\x00' in
=======
    let header_buf = Bytes.create header_length in
    P2p_io_scheduler.read_full ?canceler ~len:header_length fd header_buf
    >>=? fun () ->
    let encrypted_length = TzEndian.get_uint16 header_buf 0 in
    let buf_length = encrypted_length + Crypto_box.boxzerobytes in
    let buf = Bytes.make buf_length '\x00' in
>>>>>>> fc8990b1
    P2p_io_scheduler.read_full
      ?canceler
      ~pos:Crypto_box.boxzerobytes
      ~len:encrypted_length
      fd
      buf
    >>=? fun () ->
    let remote_nonce = cryptobox_data.remote_nonce in
    cryptobox_data.remote_nonce <- Crypto_box.increment_nonce remote_nonce ;
    match
      Crypto_box.fast_box_open_noalloc
        cryptobox_data.channel_key
        remote_nonce
        buf
    with
    | false ->
        fail P2p_errors.Decipher_error
    | true ->
        return
<<<<<<< HEAD
          (MBytes.sub
=======
          (Bytes.sub
>>>>>>> fc8990b1
             buf
             Crypto_box.zerobytes
             (buf_length - Crypto_box.zerobytes))
end

(* Note: there is an inconsistency here, since we display an error in
   bytes, whereas the option is set in kbytes. Also, since the default
   size is 64kB-1, it is actually impossible to set the default
   size using the option (the max is 63 kB). *)
let check_binary_chunks_size size =
  let value = size - Crypto.extrabytes in
  fail_unless
    (value > 0 && value <= Crypto.max_content_length)
    (P2p_errors.Invalid_chunks_size
       {value = size; min = Crypto.extrabytes + 1; max = Crypto.bufsize})

module Connection_message = struct
  type t = {
    port : int option;
    public_key : Crypto_box.public_key;
    proof_of_work_stamp : Crypto_box.nonce;
    message_nonce : Crypto_box.nonce;
    version : Network_version.t;
  }

  let mainnet_stage2_version_encoding =
    (* minimal ugly hack for migrating from stage1 node. *)
    let open Data_encoding in
    conv
      (fun v ->
<<<<<<< HEAD
        [ v;
          (* always send the original announce. New nodes will ignore it,
              and old node will select it whatever is the first version
              in this list. *)
          {
            Network_version.chain_name = Distributed_db_version.old_chain_name;
            distributed_db_version = Distributed_db_version.zero;
            p2p_version = P2p_version.zero;
          } ])
=======
        (* Only announce the singleton, we don't want to speak to original
            node anymore. *)
        [v])
>>>>>>> fc8990b1
      (function
        | [] ->
            (* Unexpected value, let the version-selection algorithm
               reject the connection by returning a dummy value. *)
            {
<<<<<<< HEAD
              chain_name = Distributed_db_version.incompatible_chain_name;
              distributed_db_version = Distributed_db_version.zero;
              p2p_version = P2p_version.zero;
            }
        | [v] when v.chain_name = Distributed_db_version.old_chain_name ->
            (* Incoming connection from a original mainnet node,
               we replace the `chain_name` by the new one. *)
            {v with chain_name = Distributed_db_version.chain_name}
=======
              Network_version.chain_name =
                Distributed_db_version.incompatible_chain_name;
              distributed_db_version = Distributed_db_version.zero;
              p2p_version = P2p_version.zero;
            }
        | [v] ->
            (* This is a announce by a stage2 node or an original node.
               Original node will be later kicked by the
               version-selection algorithm. *)
            v
>>>>>>> fc8990b1
        | v :: _ ->
            (* This is a announce by a stage1 node, we can safely
               ignore the rest of the list. *)
            v)
      (Variable.list Network_version.encoding)

  let encoding =
    let open Data_encoding in
    conv
      (fun {port; public_key; proof_of_work_stamp; message_nonce; version} ->
        let port = match port with None -> 0 | Some port -> port in
        (port, public_key, proof_of_work_stamp, message_nonce, version))
      (fun (port, public_key, proof_of_work_stamp, message_nonce, version) ->
        let port = if port = 0 then None else Some port in
        {port; public_key; proof_of_work_stamp; message_nonce; version})
      (obj5
         (req "port" uint16)
         (req "pubkey" Crypto_box.public_key_encoding)
         (req "proof_of_work_stamp" Crypto_box.nonce_encoding)
         (req "message_nonce" Crypto_box.nonce_encoding)
         (req "version" mainnet_stage2_version_encoding))

  let write ~canceler fd message =
    let encoded_message_len = Data_encoding.Binary.length encoding message in
    fail_unless
      (encoded_message_len < 1 lsl (Crypto.header_length * 8))
      P2p_errors.Encoding_error
    >>=? fun () ->
    let len = Crypto.header_length + encoded_message_len in
<<<<<<< HEAD
    let buf = MBytes.create len in
=======
    let buf = Bytes.create len in
>>>>>>> fc8990b1
    match
      Data_encoding.Binary.write encoding message buf Crypto.header_length len
    with
    | None ->
        fail P2p_errors.Encoding_error
    | Some last ->
        fail_unless (last = len) P2p_errors.Encoding_error
        >>=? fun () ->
<<<<<<< HEAD
        MBytes.set_int16 buf 0 encoded_message_len ;
=======
        TzEndian.set_int16 buf 0 encoded_message_len ;
>>>>>>> fc8990b1
        P2p_io_scheduler.write ~canceler fd buf
        >>=? fun () ->
        (* We return the raw message as it is used later to compute
           the nonces *)
        return buf

  let read ~canceler fd =
<<<<<<< HEAD
    let header_buf = MBytes.create Crypto.header_length in
=======
    let header_buf = Bytes.create Crypto.header_length in
>>>>>>> fc8990b1
    P2p_io_scheduler.read_full
      ~canceler
      ~len:Crypto.header_length
      fd
      header_buf
    >>=? fun () ->
<<<<<<< HEAD
    let len = MBytes.get_uint16 header_buf 0 in
    let pos = Crypto.header_length in
    let buf = MBytes.create (pos + len) in
    MBytes.set_int16 buf 0 len ;
=======
    let len = TzEndian.get_uint16 header_buf 0 in
    let pos = Crypto.header_length in
    let buf = Bytes.create (pos + len) in
    TzEndian.set_int16 buf 0 len ;
>>>>>>> fc8990b1
    P2p_io_scheduler.read_full ~canceler ~len ~pos fd buf
    >>=? fun () ->
    match Data_encoding.Binary.read encoding buf pos len with
    | None ->
        fail P2p_errors.Decoding_error
    | Some (next_pos, message) ->
        if next_pos <> pos + len then fail P2p_errors.Decoding_error
        else return (message, buf)
end

type 'meta metadata_config = {
  conn_meta_encoding : 'meta Data_encoding.t;
  conn_meta_value : P2p_peer.Id.t -> 'meta;
  private_node : 'meta -> bool;
}

module Metadata = struct
  let write ~canceler metadata_config cryptobox_data fd message =
    let encoded_message_len =
      Data_encoding.Binary.length metadata_config.conn_meta_encoding message
    in
<<<<<<< HEAD
    let buf = MBytes.create encoded_message_len in
=======
    let buf = Bytes.create encoded_message_len in
>>>>>>> fc8990b1
    match
      Data_encoding.Binary.write
        metadata_config.conn_meta_encoding
        message
        buf
        0
        encoded_message_len
    with
    | None ->
        fail P2p_errors.Encoding_error
    | Some last ->
        fail_unless (last = encoded_message_len) P2p_errors.Encoding_error
        >>=? fun () -> Crypto.write_chunk ~canceler cryptobox_data fd buf

  let read ~canceler metadata_config fd cryptobox_data =
    Crypto.read_chunk ~canceler fd cryptobox_data
    >>=? fun buf ->
<<<<<<< HEAD
    let length = MBytes.length buf in
=======
    let length = Bytes.length buf in
>>>>>>> fc8990b1
    let encoding = metadata_config.conn_meta_encoding in
    match Data_encoding.Binary.read encoding buf 0 length with
    | None ->
        fail P2p_errors.Decoding_error
    | Some (read_len, message) ->
        if read_len <> length then fail P2p_errors.Decoding_error
        else return message
end

module Ack = struct
  type t = Ack | Nack

  let encoding =
    let open Data_encoding in
    let ack_encoding = obj1 (req "ack" empty) in
    let nack_encoding = obj1 (req "nack" empty) in
    let ack_case tag =
      case
        tag
        ack_encoding
        ~title:"Ack"
        (function Ack -> Some () | _ -> None)
        (fun () -> Ack)
    in
    let nack_case tag =
      case
        tag
        nack_encoding
        ~title:"Nack"
        (function Nack -> Some () | _ -> None)
        (fun _ -> Nack)
    in
    union [ack_case (Tag 0); nack_case (Tag 255)]

  let write ?canceler fd cryptobox_data message =
    let encoded_message_len = Data_encoding.Binary.length encoding message in
<<<<<<< HEAD
    let buf = MBytes.create encoded_message_len in
=======
    let buf = Bytes.create encoded_message_len in
>>>>>>> fc8990b1
    match
      Data_encoding.Binary.write encoding message buf 0 encoded_message_len
    with
    | None ->
        fail P2p_errors.Encoding_error
    | Some last ->
        fail_unless (last = encoded_message_len) P2p_errors.Encoding_error
        >>=? fun () -> Crypto.write_chunk ?canceler fd cryptobox_data buf

  let read ?canceler fd cryptobox_data =
    Crypto.read_chunk ?canceler fd cryptobox_data
    >>=? fun buf ->
<<<<<<< HEAD
    let length = MBytes.length buf in
=======
    let length = Bytes.length buf in
>>>>>>> fc8990b1
    match Data_encoding.Binary.read encoding buf 0 length with
    | None ->
        fail P2p_errors.Decoding_error
    | Some (read_len, message) ->
        if read_len <> length then fail P2p_errors.Decoding_error
        else return message
end

type 'meta authenticated_connection = {
  fd : P2p_io_scheduler.connection;
  info : 'meta P2p_connection.Info.t;
  cryptobox_data : Crypto.data;
}

let kick {fd; cryptobox_data; _} =
  Ack.write fd cryptobox_data Nack
  >>= fun _ -> P2p_io_scheduler.close fd >>= fun _ -> Lwt.return_unit

(* First step: write and read credentials, makes no difference
   whether we're trying to connect to a peer or checking an incoming
   connection, both parties must first introduce themselves. *)
let authenticate ~canceler ~proof_of_work_target ~incoming fd
    ((remote_addr, remote_socket_port) as point) ?listening_port identity
    announced_version metadata_config =
  let local_nonce_seed = Crypto_box.random_nonce () in
  lwt_debug "Sending authenfication to %a" P2p_point.Id.pp point
  >>= fun () ->
  Connection_message.write
    ~canceler
    fd
    {
      public_key = identity.P2p_identity.public_key;
      proof_of_work_stamp = identity.proof_of_work_stamp;
      message_nonce = local_nonce_seed;
      port = listening_port;
      version = announced_version;
    }
  >>=? fun sent_msg ->
  Connection_message.read ~canceler fd
  >>=? fun (msg, recv_msg) ->
  let remote_listening_port =
    if incoming then msg.port else Some remote_socket_port
  in
  let id_point = (remote_addr, remote_listening_port) in
  let remote_peer_id = Crypto_box.hash msg.public_key in
  fail_unless
    (remote_peer_id <> identity.P2p_identity.peer_id)
    (P2p_errors.Myself id_point)
  >>=? fun () ->
  fail_unless
    (Crypto_box.check_proof_of_work
       msg.public_key
       msg.proof_of_work_stamp
       proof_of_work_target)
    (P2p_errors.Not_enough_proof_of_work remote_peer_id)
  >>=? fun () ->
  let channel_key =
    Crypto_box.precompute identity.P2p_identity.secret_key msg.public_key
  in
  let (local_nonce, remote_nonce) =
    Crypto_box.generate_nonces ~incoming ~sent_msg ~recv_msg
  in
  let cryptobox_data = {Crypto.channel_key; local_nonce; remote_nonce} in
  let local_metadata = metadata_config.conn_meta_value remote_peer_id in
  Metadata.write ~canceler metadata_config fd cryptobox_data local_metadata
  >>=? fun () ->
  Metadata.read ~canceler metadata_config fd cryptobox_data
  >>=? fun remote_metadata ->
  let info =
    {
      P2p_connection.Info.peer_id = remote_peer_id;
      announced_version = msg.version;
      incoming;
      id_point;
      remote_socket_port;
      private_node = metadata_config.private_node remote_metadata;
      local_metadata;
      remote_metadata;
    }
  in
  return (info, {fd; info; cryptobox_data})

module Reader = struct
  type ('msg, 'meta) t = {
    canceler : Lwt_canceler.t;
    conn : 'meta authenticated_connection;
    encoding : 'msg Data_encoding.t;
    messages : (int * 'msg) tzresult Lwt_pipe.t;
    mutable worker : unit Lwt.t;
  }

  let read_message st init =
    let rec loop status =
      Lwt_unix.yield ()
      >>= fun () ->
      let open Data_encoding.Binary in
      match status with
      | Success {result; size; stream} ->
          return_some (result, size, stream)
      | Error _err ->
          lwt_debug "[read_message] incremental decoding error"
          >>= fun () -> return_none
      | Await decode_next_buf ->
          Crypto.read_chunk
            ~canceler:st.canceler
            st.conn.fd
            st.conn.cryptobox_data
          >>=? fun buf ->
          lwt_debug
            "reading %d bytes from %a"
<<<<<<< HEAD
            (MBytes.length buf)
=======
            (Bytes.length buf)
>>>>>>> fc8990b1
            P2p_peer.Id.pp
            st.conn.info.peer_id
          >>= fun () -> loop (decode_next_buf buf)
    in
    loop (Data_encoding.Binary.read_stream ?init st.encoding)

  let rec worker_loop st stream =
    read_message st stream
    >>=? (fun msg ->
           match msg with
           | None ->
               protect ~canceler:st.canceler (fun () ->
                   Lwt_pipe.push st.messages (error P2p_errors.Decoding_error)
                   >>= fun () -> return_none)
           | Some (msg, size, stream) ->
               protect ~canceler:st.canceler (fun () ->
                   Lwt_pipe.push st.messages (Ok (size, msg))
                   >>= fun () -> return_some stream))
    >>= function
    | Ok (Some stream) ->
        worker_loop st (Some stream)
    | Ok None ->
        Lwt_canceler.cancel st.canceler
    | Error (Canceled :: _) | Error (Exn Lwt_pipe.Closed :: _) ->
        lwt_debug "connection closed to %a" P2p_peer.Id.pp st.conn.info.peer_id
    | Error _ as err ->
        Lwt_pipe.safe_push_now st.messages err ;
        Lwt_canceler.cancel st.canceler

  let run ?size conn encoding canceler =
    let compute_size = function
      | Ok (size, _) ->
          (Sys.word_size / 8 * 11) + size + Lwt_pipe.push_overhead
      | Error _ ->
          0
      (* we push Error only when we close the socket,
                        we don't fear memory leaks in that case... *)
    in
    let size = Option.map size ~f:(fun max -> (max, compute_size)) in
    let st =
      {
        canceler;
        conn;
        encoding;
        messages = Lwt_pipe.create ?size ();
        worker = Lwt.return_unit;
      }
    in
    Lwt_canceler.on_cancel st.canceler (fun () ->
        Lwt_pipe.close st.messages ; Lwt.return_unit) ;
    st.worker <-
      Lwt_utils.worker
        "reader"
        ~on_event:Internal_event.Lwt_worker_event.on_event
        ~run:(fun () -> worker_loop st None)
        ~cancel:(fun () -> Lwt_canceler.cancel st.canceler) ;
    st

  let shutdown st = Lwt_canceler.cancel st.canceler >>= fun () -> st.worker
end

module Writer = struct
  type ('msg, 'meta) t = {
    canceler : Lwt_canceler.t;
    conn : 'meta authenticated_connection;
    encoding : 'msg Data_encoding.t;
<<<<<<< HEAD
    messages : (MBytes.t list * unit tzresult Lwt.u option) Lwt_pipe.t;
=======
    messages : (Bytes.t list * unit tzresult Lwt.u option) Lwt_pipe.t;
>>>>>>> fc8990b1
    mutable worker : unit Lwt.t;
    binary_chunks_size : int; (* in bytes *)
  }

  let send_message st buf =
    let rec loop = function
      | [] ->
          return_unit
      | buf :: l ->
          Crypto.write_chunk
            ~canceler:st.canceler
            st.conn.fd
            st.conn.cryptobox_data
            buf
          >>=? fun () ->
          lwt_debug
            "writing %d bytes to %a"
<<<<<<< HEAD
            (MBytes.length buf)
=======
            (Bytes.length buf)
>>>>>>> fc8990b1
            P2p_peer.Id.pp
            st.conn.info.peer_id
          >>= fun () -> loop l
    in
    loop buf

  let encode_message st msg =
    try
      ok
<<<<<<< HEAD
        (MBytes.cut
=======
        (Utils.cut
>>>>>>> fc8990b1
           st.binary_chunks_size
           (Data_encoding.Binary.to_bytes_exn st.encoding msg))
    with Data_encoding.Binary.Write_error _ ->
      error P2p_errors.Encoding_error

  let rec worker_loop st =
    Lwt_unix.yield ()
    >>= fun () ->
    protect ~canceler:st.canceler (fun () ->
        Lwt_pipe.pop st.messages >>= return)
    >>= function
    | Error (Canceled :: _) | Error (Exn Lwt_pipe.Closed :: _) ->
        lwt_debug "connection closed to %a" P2p_peer.Id.pp st.conn.info.peer_id
    | Error err ->
        lwt_log_error
          "@[<v 2>error writing to %a@ %a@]"
          P2p_peer.Id.pp
          st.conn.info.peer_id
          pp_print_error
          err
        >>= fun () -> Lwt_canceler.cancel st.canceler
    | Ok (buf, wakener) -> (
        send_message st buf
        >>= fun res ->
        match res with
        | Ok () ->
            Option.iter wakener ~f:(fun u -> Lwt.wakeup_later u res) ;
            worker_loop st
        | Error err -> (
            Option.iter wakener ~f:(fun u ->
                Lwt.wakeup_later u (error P2p_errors.Connection_closed)) ;
            match err with
            | (Canceled | Exn Lwt_pipe.Closed) :: _ ->
                lwt_debug
                  "connection closed to %a"
                  P2p_peer.Id.pp
                  st.conn.info.peer_id
            | P2p_errors.Connection_closed :: _ ->
                lwt_debug
                  "connection closed to %a"
                  P2p_peer.Id.pp
                  st.conn.info.peer_id
                >>= fun () -> Lwt_canceler.cancel st.canceler
            | err ->
                lwt_log_error
                  "@[<v 2>error writing to %a@ %a@]"
                  P2p_peer.Id.pp
                  st.conn.info.peer_id
                  pp_print_error
                  err
                >>= fun () -> Lwt_canceler.cancel st.canceler ) )

  let run ?size ?binary_chunks_size conn encoding canceler =
    let binary_chunks_size =
      match binary_chunks_size with
      | None ->
          Crypto.max_content_length
      | Some size ->
          let size = size - Crypto.extrabytes in
          assert (size > 0) ;
          assert (size <= Crypto.max_content_length) ;
          size
    in
    let compute_size =
      let buf_list_size =
        List.fold_left
<<<<<<< HEAD
          (fun sz buf -> sz + MBytes.length buf + (2 * Sys.word_size))
=======
          (fun sz buf -> sz + Bytes.length buf + (2 * Sys.word_size))
>>>>>>> fc8990b1
          0
      in
      function
      | (buf_l, None) ->
          Sys.word_size + buf_list_size buf_l + Lwt_pipe.push_overhead
      | (buf_l, Some _) ->
          (2 * Sys.word_size) + buf_list_size buf_l + Lwt_pipe.push_overhead
    in
    let size = Option.map size ~f:(fun max -> (max, compute_size)) in
    let st =
      {
        canceler;
        conn;
        encoding;
        messages = Lwt_pipe.create ?size ();
        worker = Lwt.return_unit;
        binary_chunks_size;
      }
    in
    Lwt_canceler.on_cancel st.canceler (fun () ->
        Lwt_pipe.close st.messages ;
        while not (Lwt_pipe.is_empty st.messages) do
          let (_, w) = Lwt_pipe.pop_now_exn st.messages in
          Option.iter w ~f:(fun u ->
              Lwt.wakeup_later u (error (Exn Lwt_pipe.Closed)))
        done ;
        Lwt.return_unit) ;
    st.worker <-
      Lwt_utils.worker
        "writer"
        ~on_event:Internal_event.Lwt_worker_event.on_event
        ~run:(fun () -> worker_loop st)
        ~cancel:(fun () -> Lwt_canceler.cancel st.canceler) ;
    st

  let shutdown st = Lwt_canceler.cancel st.canceler >>= fun () -> st.worker
end

type ('msg, 'meta) t = {
  conn : 'meta authenticated_connection;
  reader : ('msg, 'meta) Reader.t;
  writer : ('msg, 'meta) Writer.t;
}

let equal {conn = {fd = fd2; _}; _} {conn = {fd = fd1; _}; _} =
  P2p_io_scheduler.id fd1 = P2p_io_scheduler.id fd2

let pp ppf {conn; _} = P2p_connection.Info.pp (fun _ _ -> ()) ppf conn.info

let info {conn; _} = conn.info

let local_metadata {conn; _} = conn.info.local_metadata

let remote_metadata {conn; _} = conn.info.remote_metadata

let private_node {conn; _} = conn.info.private_node

let accept ?incoming_message_queue_size ?outgoing_message_queue_size
    ?binary_chunks_size ~canceler conn encoding =
  protect
    (fun () ->
      Ack.write ~canceler conn.fd conn.cryptobox_data Ack
      >>=? fun () -> Ack.read ~canceler conn.fd conn.cryptobox_data)
    ~on_error:(fun err ->
      P2p_io_scheduler.close conn.fd
      >>= fun _ ->
      match err with
      | [P2p_errors.Connection_closed] ->
          fail P2p_errors.Rejected_socket_connection
      | [P2p_errors.Decipher_error] ->
          fail P2p_errors.Invalid_auth
      | err ->
          Lwt.return_error err)
  >>=? function
  | Ack ->
      let canceler = Lwt_canceler.create () in
      let reader =
        Reader.run ?size:incoming_message_queue_size conn encoding canceler
      and writer =
        Writer.run
          ?size:outgoing_message_queue_size
          ?binary_chunks_size
          conn
          encoding
          canceler
      in
      let conn = {conn; reader; writer} in
      Lwt_canceler.on_cancel canceler (fun () ->
          P2p_io_scheduler.close conn.conn.fd >>= fun _ -> Lwt.return_unit) ;
      return conn
  | Nack ->
      fail P2p_errors.Rejected_socket_connection

let catch_closed_pipe f =
  Lwt.catch f (function
      | Lwt_pipe.Closed ->
          fail P2p_errors.Connection_closed
      | exn ->
          fail (Exn exn))
  >>= function
  | Error (Exn Lwt_pipe.Closed :: _) ->
      fail P2p_errors.Connection_closed
  | (Error _ | Ok _) as v ->
      Lwt.return v

let pp_json encoding ppf msg =
  Data_encoding.Json.pp ppf (Data_encoding.Json.construct encoding msg)

let write {writer; conn; _} msg =
  catch_closed_pipe (fun () ->
      debug
        "Sending message to %a: %a"
        P2p_peer.Id.pp_short
        conn.info.peer_id
        (pp_json writer.encoding)
        msg ;
      Lwt.return (Writer.encode_message writer msg)
      >>=? fun buf ->
      Lwt_pipe.push writer.messages (buf, None) >>= fun () -> return_unit)

let write_sync {writer; conn; _} msg =
  catch_closed_pipe (fun () ->
      let (waiter, wakener) = Lwt.wait () in
      debug
        "Sending message to %a: %a"
        P2p_peer.Id.pp_short
        conn.info.peer_id
        (pp_json writer.encoding)
        msg ;
      Lwt.return (Writer.encode_message writer msg)
      >>=? fun buf ->
      Lwt_pipe.push writer.messages (buf, Some wakener) >>= fun () -> waiter)

let write_now {writer; conn; _} msg =
  debug
    "Try sending message to %a: %a"
    P2p_peer.Id.pp_short
    conn.info.peer_id
    (pp_json writer.encoding)
    msg ;
  Writer.encode_message writer msg
  >>? fun buf ->
  try Ok (Lwt_pipe.push_now writer.messages (buf, None))
  with Lwt_pipe.Closed -> error P2p_errors.Connection_closed

let rec split_bytes size bytes =
<<<<<<< HEAD
  if MBytes.length bytes <= size then [bytes]
  else
    MBytes.sub bytes 0 size
    :: split_bytes size (MBytes.sub bytes size (MBytes.length bytes - size))
=======
  if Bytes.length bytes <= size then [bytes]
  else
    Bytes.sub bytes 0 size
    :: split_bytes size (Bytes.sub bytes size (Bytes.length bytes - size))
>>>>>>> fc8990b1

let raw_write_sync {writer; _} bytes =
  let bytes = split_bytes writer.binary_chunks_size bytes in
  catch_closed_pipe (fun () ->
      let (waiter, wakener) = Lwt.wait () in
      Lwt_pipe.push writer.messages (bytes, Some wakener) >>= fun () -> waiter)

let is_readable {reader; _} = not (Lwt_pipe.is_empty reader.messages)

let wait_readable {reader; _} =
  catch_closed_pipe (fun () ->
      Lwt_pipe.values_available reader.messages >>= fun () -> return_unit)

let read {reader; _} =
  catch_closed_pipe (fun () -> Lwt_pipe.pop reader.messages)

let read_now {reader; _} =
  try Lwt_pipe.pop_now reader.messages
  with Lwt_pipe.Closed -> Some (error P2p_errors.Connection_closed)

let stat {conn = {fd; _}; _} = P2p_io_scheduler.stat fd

let close ?(wait = false) st =
  ( if not wait then Lwt.return_unit
  else (
    Lwt_pipe.close st.reader.messages ;
    Lwt_pipe.close st.writer.messages ;
    st.writer.worker ) )
  >>= fun () ->
  Reader.shutdown st.reader
  >>= fun () ->
  Writer.shutdown st.writer
  >>= fun () -> P2p_io_scheduler.close st.conn.fd >>= fun _ -> Lwt.return_unit<|MERGE_RESOLUTION|>--- conflicted
+++ resolved
@@ -57,11 +57,7 @@
   let () = assert (Crypto_box.boxzerobytes >= header_length)
 
   let write_chunk ?canceler fd cryptobox_data msg =
-<<<<<<< HEAD
-    let msglen = MBytes.length msg in
-=======
     let msglen = Bytes.length msg in
->>>>>>> fc8990b1
     fail_unless (msglen <= max_content_length) P2p_errors.Invalid_message_size
     >>=? fun () ->
     let buf_length = msglen + Crypto_box.zerobytes in
@@ -77,21 +73,12 @@
     P2p_io_scheduler.write ?canceler fd payload
 
   let read_chunk ?canceler fd cryptobox_data =
-<<<<<<< HEAD
-    let header_buf = MBytes.create header_length in
-    P2p_io_scheduler.read_full ?canceler ~len:header_length fd header_buf
-    >>=? fun () ->
-    let encrypted_length = MBytes.get_uint16 header_buf 0 in
-    let buf_length = encrypted_length + Crypto_box.boxzerobytes in
-    let buf = MBytes.make buf_length '\x00' in
-=======
     let header_buf = Bytes.create header_length in
     P2p_io_scheduler.read_full ?canceler ~len:header_length fd header_buf
     >>=? fun () ->
     let encrypted_length = TzEndian.get_uint16 header_buf 0 in
     let buf_length = encrypted_length + Crypto_box.boxzerobytes in
     let buf = Bytes.make buf_length '\x00' in
->>>>>>> fc8990b1
     P2p_io_scheduler.read_full
       ?canceler
       ~pos:Crypto_box.boxzerobytes
@@ -111,11 +98,7 @@
         fail P2p_errors.Decipher_error
     | true ->
         return
-<<<<<<< HEAD
-          (MBytes.sub
-=======
           (Bytes.sub
->>>>>>> fc8990b1
              buf
              Crypto_box.zerobytes
              (buf_length - Crypto_box.zerobytes))
@@ -146,36 +129,14 @@
     let open Data_encoding in
     conv
       (fun v ->
-<<<<<<< HEAD
-        [ v;
-          (* always send the original announce. New nodes will ignore it,
-              and old node will select it whatever is the first version
-              in this list. *)
-          {
-            Network_version.chain_name = Distributed_db_version.old_chain_name;
-            distributed_db_version = Distributed_db_version.zero;
-            p2p_version = P2p_version.zero;
-          } ])
-=======
         (* Only announce the singleton, we don't want to speak to original
             node anymore. *)
         [v])
->>>>>>> fc8990b1
       (function
         | [] ->
             (* Unexpected value, let the version-selection algorithm
                reject the connection by returning a dummy value. *)
             {
-<<<<<<< HEAD
-              chain_name = Distributed_db_version.incompatible_chain_name;
-              distributed_db_version = Distributed_db_version.zero;
-              p2p_version = P2p_version.zero;
-            }
-        | [v] when v.chain_name = Distributed_db_version.old_chain_name ->
-            (* Incoming connection from a original mainnet node,
-               we replace the `chain_name` by the new one. *)
-            {v with chain_name = Distributed_db_version.chain_name}
-=======
               Network_version.chain_name =
                 Distributed_db_version.incompatible_chain_name;
               distributed_db_version = Distributed_db_version.zero;
@@ -186,7 +147,6 @@
                Original node will be later kicked by the
                version-selection algorithm. *)
             v
->>>>>>> fc8990b1
         | v :: _ ->
             (* This is a announce by a stage1 node, we can safely
                ignore the rest of the list. *)
@@ -216,11 +176,7 @@
       P2p_errors.Encoding_error
     >>=? fun () ->
     let len = Crypto.header_length + encoded_message_len in
-<<<<<<< HEAD
-    let buf = MBytes.create len in
-=======
     let buf = Bytes.create len in
->>>>>>> fc8990b1
     match
       Data_encoding.Binary.write encoding message buf Crypto.header_length len
     with
@@ -229,11 +185,7 @@
     | Some last ->
         fail_unless (last = len) P2p_errors.Encoding_error
         >>=? fun () ->
-<<<<<<< HEAD
-        MBytes.set_int16 buf 0 encoded_message_len ;
-=======
         TzEndian.set_int16 buf 0 encoded_message_len ;
->>>>>>> fc8990b1
         P2p_io_scheduler.write ~canceler fd buf
         >>=? fun () ->
         (* We return the raw message as it is used later to compute
@@ -241,28 +193,17 @@
         return buf
 
   let read ~canceler fd =
-<<<<<<< HEAD
-    let header_buf = MBytes.create Crypto.header_length in
-=======
     let header_buf = Bytes.create Crypto.header_length in
->>>>>>> fc8990b1
     P2p_io_scheduler.read_full
       ~canceler
       ~len:Crypto.header_length
       fd
       header_buf
     >>=? fun () ->
-<<<<<<< HEAD
-    let len = MBytes.get_uint16 header_buf 0 in
-    let pos = Crypto.header_length in
-    let buf = MBytes.create (pos + len) in
-    MBytes.set_int16 buf 0 len ;
-=======
     let len = TzEndian.get_uint16 header_buf 0 in
     let pos = Crypto.header_length in
     let buf = Bytes.create (pos + len) in
     TzEndian.set_int16 buf 0 len ;
->>>>>>> fc8990b1
     P2p_io_scheduler.read_full ~canceler ~len ~pos fd buf
     >>=? fun () ->
     match Data_encoding.Binary.read encoding buf pos len with
@@ -284,11 +225,7 @@
     let encoded_message_len =
       Data_encoding.Binary.length metadata_config.conn_meta_encoding message
     in
-<<<<<<< HEAD
-    let buf = MBytes.create encoded_message_len in
-=======
     let buf = Bytes.create encoded_message_len in
->>>>>>> fc8990b1
     match
       Data_encoding.Binary.write
         metadata_config.conn_meta_encoding
@@ -306,11 +243,7 @@
   let read ~canceler metadata_config fd cryptobox_data =
     Crypto.read_chunk ~canceler fd cryptobox_data
     >>=? fun buf ->
-<<<<<<< HEAD
-    let length = MBytes.length buf in
-=======
     let length = Bytes.length buf in
->>>>>>> fc8990b1
     let encoding = metadata_config.conn_meta_encoding in
     match Data_encoding.Binary.read encoding buf 0 length with
     | None ->
@@ -347,11 +280,7 @@
 
   let write ?canceler fd cryptobox_data message =
     let encoded_message_len = Data_encoding.Binary.length encoding message in
-<<<<<<< HEAD
-    let buf = MBytes.create encoded_message_len in
-=======
     let buf = Bytes.create encoded_message_len in
->>>>>>> fc8990b1
     match
       Data_encoding.Binary.write encoding message buf 0 encoded_message_len
     with
@@ -364,11 +293,7 @@
   let read ?canceler fd cryptobox_data =
     Crypto.read_chunk ?canceler fd cryptobox_data
     >>=? fun buf ->
-<<<<<<< HEAD
-    let length = MBytes.length buf in
-=======
     let length = Bytes.length buf in
->>>>>>> fc8990b1
     match Data_encoding.Binary.read encoding buf 0 length with
     | None ->
         fail P2p_errors.Decoding_error
@@ -479,11 +404,7 @@
           >>=? fun buf ->
           lwt_debug
             "reading %d bytes from %a"
-<<<<<<< HEAD
-            (MBytes.length buf)
-=======
             (Bytes.length buf)
->>>>>>> fc8990b1
             P2p_peer.Id.pp
             st.conn.info.peer_id
           >>= fun () -> loop (decode_next_buf buf)
@@ -550,11 +471,7 @@
     canceler : Lwt_canceler.t;
     conn : 'meta authenticated_connection;
     encoding : 'msg Data_encoding.t;
-<<<<<<< HEAD
-    messages : (MBytes.t list * unit tzresult Lwt.u option) Lwt_pipe.t;
-=======
     messages : (Bytes.t list * unit tzresult Lwt.u option) Lwt_pipe.t;
->>>>>>> fc8990b1
     mutable worker : unit Lwt.t;
     binary_chunks_size : int; (* in bytes *)
   }
@@ -572,11 +489,7 @@
           >>=? fun () ->
           lwt_debug
             "writing %d bytes to %a"
-<<<<<<< HEAD
-            (MBytes.length buf)
-=======
             (Bytes.length buf)
->>>>>>> fc8990b1
             P2p_peer.Id.pp
             st.conn.info.peer_id
           >>= fun () -> loop l
@@ -586,11 +499,7 @@
   let encode_message st msg =
     try
       ok
-<<<<<<< HEAD
-        (MBytes.cut
-=======
         (Utils.cut
->>>>>>> fc8990b1
            st.binary_chunks_size
            (Data_encoding.Binary.to_bytes_exn st.encoding msg))
     with Data_encoding.Binary.Write_error _ ->
@@ -657,11 +566,7 @@
     let compute_size =
       let buf_list_size =
         List.fold_left
-<<<<<<< HEAD
-          (fun sz buf -> sz + MBytes.length buf + (2 * Sys.word_size))
-=======
           (fun sz buf -> sz + Bytes.length buf + (2 * Sys.word_size))
->>>>>>> fc8990b1
           0
       in
       function
@@ -808,17 +713,10 @@
   with Lwt_pipe.Closed -> error P2p_errors.Connection_closed
 
 let rec split_bytes size bytes =
-<<<<<<< HEAD
-  if MBytes.length bytes <= size then [bytes]
-  else
-    MBytes.sub bytes 0 size
-    :: split_bytes size (MBytes.sub bytes size (MBytes.length bytes - size))
-=======
   if Bytes.length bytes <= size then [bytes]
   else
     Bytes.sub bytes 0 size
     :: split_bytes size (Bytes.sub bytes size (Bytes.length bytes - size))
->>>>>>> fc8990b1
 
 let raw_write_sync {writer; _} bytes =
   let bytes = split_bytes writer.binary_chunks_size bytes in
