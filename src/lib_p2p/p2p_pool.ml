--- conflicted
+++ resolved
@@ -403,17 +403,9 @@
         Lwt.async (fun () -> P2p_answerer.shutdown (Lazy.force conn.answerer)))
       (connections_of_addr pool addr)
 
-<<<<<<< HEAD
-  let unban pool (addr, _port) = P2p_acl.IPBlacklist.remove pool.acl addr
-
-  let trust pool ((addr, _port) as point) =
-    P2p_acl.IPBlacklist.remove pool.acl addr ;
-    set_trusted pool point
-=======
   let unban pool (addr, _port) = P2p_acl.unban_addr pool.acl addr
 
   let trust pool point = unban pool point ; set_trusted pool point
->>>>>>> fc8990b1
 
   let untrust pool point = unset_trusted pool point
 end
@@ -469,11 +461,7 @@
         conn.wait_close <- false ;
         Lwt.async (fun () -> P2p_answerer.shutdown (Lazy.force conn.answerer)))
 
-<<<<<<< HEAD
-  let unban pool peer = P2p_acl.PeerBlacklist.remove pool.acl peer
-=======
   let unban pool peer = P2p_acl.unban_peer pool.acl peer
->>>>>>> fc8990b1
 
   let trust pool peer = unban pool peer ; set_trusted pool peer
 
