(*****************************************************************************)
(*                                                                           *)
(* Open Source License                                                       *)
(* Copyright (c) 2018 Dynamic Ledger Solutions, Inc. <contact@tezos.com>     *)
(* Copyright (c) 2018 Nomadic Labs, <contact@nomadic-labs.com>               *)
(*                                                                           *)
(* Permission is hereby granted, free of charge, to any person obtaining a   *)
(* copy of this software and associated documentation files (the "Software"),*)
(* to deal in the Software without restriction, including without limitation *)
(* the rights to use, copy, modify, merge, publish, distribute, sublicense,  *)
(* and/or sell copies of the Software, and to permit persons to whom the     *)
(* Software is furnished to do so, subject to the following conditions:      *)
(*                                                                           *)
(* The above copyright notice and this permission notice shall be included   *)
(* in all copies or substantial portions of the Software.                    *)
(*                                                                           *)
(* THE SOFTWARE IS PROVIDED "AS IS", WITHOUT WARRANTY OF ANY KIND, EXPRESS OR*)
(* IMPLIED, INCLUDING BUT NOT LIMITED TO THE WARRANTIES OF MERCHANTABILITY,  *)
(* FITNESS FOR A PARTICULAR PURPOSE AND NONINFRINGEMENT. IN NO EVENT SHALL   *)
(* THE AUTHORS OR COPYRIGHT HOLDERS BE LIABLE FOR ANY CLAIM, DAMAGES OR OTHER*)
(* LIABILITY, WHETHER IN AN ACTION OF CONTRACT, TORT OR OTHERWISE, ARISING   *)
(* FROM, OUT OF OR IN CONNECTION WITH THE SOFTWARE OR THE USE OR OTHER       *)
(* DEALINGS IN THE SOFTWARE.                                                 *)
(*                                                                           *)
(*****************************************************************************)

open Data_encoding

type chain = [
  | `Main
  | `Test
  | `Hash of Chain_id.t
]

let chain_arg = Block_services.chain_arg
let to_string = Block_services.chain_to_string
let parse_chain = Block_services.parse_chain

type invalid_block = {
  hash: Block_hash.t ;
  level: Int32.t ;
  errors: error list ;
}

type prefix = Block_services.chain_prefix
let path = Block_services.chain_path

let checkpoint_encoding =
  (obj4
     (req "block" Block_header.encoding)
     (req "save_point" int32)
     (req "caboose" int32)
     (req "history_mode" History_mode.encoding))

let invalid_block_encoding =
  conv
    (fun { hash ; level ; errors } -> (hash, level, errors))
    (fun (hash, level, errors) -> { hash ; level ; errors })
    (obj3
       (req "block" Block_hash.encoding)
       (req "level" int32)
       (req "errors" RPC_error.encoding))

module S = struct

  let path : prefix RPC_path.context = RPC_path.open_root

  let chain_id =
    RPC_service.get_service
      ~description:"The chain unique identifier."
      ~query: RPC_query.empty
      ~output: Chain_id.encoding
      RPC_path.(path / "chain_id")

  let checkpoint =
    RPC_service.get_service
      ~description:"The current checkpoint for this chain."
      ~query: RPC_query.empty
      ~output: checkpoint_encoding
      RPC_path.(path / "checkpoint")

<<<<<<< HEAD
  let snapshot_export_block =
    RPC_service.get_service
      ~description:"Export a snapshot for this chain"
      ~query: RPC_query.empty
      ~output:Data_encoding.string
      RPC_path.(path / "snapshot_export" /: RPC_arg.string /: RPC_arg.string)

  let snapshot_export_last_checkpoint =
    RPC_service.get_service
      ~description:"Export a snapshot of the last checkpoint for this chain"
      ~query: RPC_query.empty
      ~output:Data_encoding.string
      RPC_path.(path / "snapshot_export" /: RPC_arg.string)

=======
>>>>>>> ec3576fd
  module Blocks = struct

    let list_query =
      let open RPC_query in
      query (fun length heads min_date ->
          object
            method length = length
            method heads = heads
            method min_date = min_date
          end)
      |+ opt_field "length"
        ~descr:
          "The requested number of predecessors to returns (per \
           requested head)."
        RPC_arg.int (fun x -> x#length)
      |+ multi_field "head"
        ~descr:
          "An empty argument requests blocks from the current heads. \
           A non empty list allow to request specific fragment \
           of the chain."
        Block_hash.rpc_arg (fun x -> x#heads)
      |+ opt_field "min_date"
        ~descr: "When `min_date` is provided, heads with a \
                 timestamp before `min_date` are filtered out"
        Time.Protocol.rpc_arg (fun x -> x#min_date)
      |> seal

    let path = RPC_path.(path / "blocks")

    let list =
      let open Data_encoding in
      RPC_service.get_service
        ~description:
          "Lists known heads of the blockchain sorted with decreasing fitness. \
           Optional arguments allows to returns the list of predecessors for \
           known heads or the list of predecessors for a given list of blocks."
        ~query: list_query
        ~output: (list (list Block_hash.encoding))
        path

  end

  module Invalid_blocks = struct

    let path = RPC_path.(path / "invalid_blocks")

    let list =
      RPC_service.get_service
        ~description:
          "Lists blocks that have been declared invalid along with the errors \
           that led to them being declared invalid."
        ~query: RPC_query.empty
        ~output: (list invalid_block_encoding)
        path

    let get =
      RPC_service.get_service
        ~description: "The errors that appears during the block (in)validation."
        ~query: RPC_query.empty
        ~output: invalid_block_encoding
        RPC_path.(path /: Block_hash.rpc_arg)

    let delete =
      RPC_service.delete_service
        ~description: "Remove an invalid block for the tezos storage"
        ~query: RPC_query.empty
        ~output: Data_encoding.empty
        RPC_path.(path /: Block_hash.rpc_arg)

  end

end

let make_call0 s ctxt chain q p =
  let s = RPC_service.prefix path s in
  RPC_context.make_call1 s ctxt chain q p

let make_call1 s ctxt chain a q p =
  let s = RPC_service.prefix path s in
  RPC_context.make_call2 s ctxt chain a q p

let make_call2 s ctxt chain a q p r =
  let s = RPC_service.prefix path s in
  RPC_context.make_call3 s ctxt chain a q p r

let chain_id ctxt =
  let f = make_call0 S.chain_id ctxt in
  fun ?(chain = `Main) () ->
    match chain with
    | `Hash h -> return h
    | _ -> f chain () ()

let checkpoint ctxt ?(chain = `Main) () =
  make_call0 S.checkpoint ctxt chain () ()

<<<<<<< HEAD
let snapshot_export_block ctxt ?(chain = `Main) ~export_mode ~block_hash =
  make_call2 S.snapshot_export_block ctxt chain export_mode block_hash () ()

let snapshot_export_last_checkpoint ctxt ?(chain = `Main) ~export_mode =
  make_call1 S.snapshot_export_last_checkpoint ctxt chain export_mode () ()

=======
>>>>>>> ec3576fd
module Blocks = struct

  let list ctxt =
    let f = make_call0 S.Blocks.list ctxt in
    fun ?(chain = `Main) ?(heads = []) ?length ?min_date () ->
      f chain
        (object
          method heads = heads
          method length = length
          method min_date = min_date
        end)
        ()

  include Block_services.Empty

  type protocols = Block_services.protocols = {
    current_protocol: Protocol_hash.t ;
    next_protocol: Protocol_hash.t ;
  }

  let protocols = Block_services.protocols

end

module Mempool = Block_services.Empty.Mempool

module Invalid_blocks = struct

  let list ctxt =
    let f = make_call0 S.Invalid_blocks.list ctxt in
    fun ?(chain = `Main) () ->
      f chain () ()

  let get ctxt =
    let f = make_call1 S.Invalid_blocks.get ctxt in
    fun ?(chain = `Main) block  ->
      f chain block () ()

  let delete ctxt =
    let f = make_call1 S.Invalid_blocks.delete ctxt in
    fun ?(chain = `Main) block ->
      f chain block () ()

end<|MERGE_RESOLUTION|>--- conflicted
+++ resolved
@@ -2,7 +2,6 @@
 (*                                                                           *)
 (* Open Source License                                                       *)
 (* Copyright (c) 2018 Dynamic Ledger Solutions, Inc. <contact@tezos.com>     *)
-(* Copyright (c) 2018 Nomadic Labs, <contact@nomadic-labs.com>               *)
 (*                                                                           *)
 (* Permission is hereby granted, free of charge, to any person obtaining a   *)
 (* copy of this software and associated documentation files (the "Software"),*)
@@ -79,23 +78,6 @@
       ~output: checkpoint_encoding
       RPC_path.(path / "checkpoint")
 
-<<<<<<< HEAD
-  let snapshot_export_block =
-    RPC_service.get_service
-      ~description:"Export a snapshot for this chain"
-      ~query: RPC_query.empty
-      ~output:Data_encoding.string
-      RPC_path.(path / "snapshot_export" /: RPC_arg.string /: RPC_arg.string)
-
-  let snapshot_export_last_checkpoint =
-    RPC_service.get_service
-      ~description:"Export a snapshot of the last checkpoint for this chain"
-      ~query: RPC_query.empty
-      ~output:Data_encoding.string
-      RPC_path.(path / "snapshot_export" /: RPC_arg.string)
-
-=======
->>>>>>> ec3576fd
   module Blocks = struct
 
     let list_query =
@@ -177,10 +159,6 @@
   let s = RPC_service.prefix path s in
   RPC_context.make_call2 s ctxt chain a q p
 
-let make_call2 s ctxt chain a q p r =
-  let s = RPC_service.prefix path s in
-  RPC_context.make_call3 s ctxt chain a q p r
-
 let chain_id ctxt =
   let f = make_call0 S.chain_id ctxt in
   fun ?(chain = `Main) () ->
@@ -191,15 +169,6 @@
 let checkpoint ctxt ?(chain = `Main) () =
   make_call0 S.checkpoint ctxt chain () ()
 
-<<<<<<< HEAD
-let snapshot_export_block ctxt ?(chain = `Main) ~export_mode ~block_hash =
-  make_call2 S.snapshot_export_block ctxt chain export_mode block_hash () ()
-
-let snapshot_export_last_checkpoint ctxt ?(chain = `Main) ~export_mode =
-  make_call1 S.snapshot_export_last_checkpoint ctxt chain export_mode () ()
-
-=======
->>>>>>> ec3576fd
 module Blocks = struct
 
   let list ctxt =
