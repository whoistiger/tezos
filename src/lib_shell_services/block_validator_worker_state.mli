--- conflicted
+++ resolved
@@ -46,17 +46,6 @@
     | Validation_success of
         Request.validation_view * Worker_types.request_status
     | Validation_failure of
-<<<<<<< HEAD
-        Request.validation_view * Worker_types.request_status * error list
-    | Preapplication_success of
-        Request.preapplication_view * Worker_types.request_status
-    | Preapplication_failure of
-        Request.preapplication_view * Worker_types.request_status * error list
-    | Validation_failure_after_precheck of
-        Request.validation_view * Worker_types.request_status * error list
-    | Precheck_failure of
-        Request.validation_view * Worker_types.request_status * error list
-=======
         Request.validation_view * Worker_types.request_status * error trace
     | Preapplication_success of
         Request.preapplication_view * Worker_types.request_status
@@ -66,7 +55,6 @@
         Request.validation_view * Worker_types.request_status * error trace
     | Precheck_failure of
         Request.validation_view * Worker_types.request_status * error trace
->>>>>>> e445371a
     | Could_not_find_context of Block_hash.t
     | Previously_validated of Block_hash.t
     | Validating_block of Block_hash.t
