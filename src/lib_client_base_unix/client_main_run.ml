(*****************************************************************************)
(*                                                                           *)
(* Open Source License                                                       *)
(* Copyright (c) 2018 Dynamic Ledger Solutions, Inc. <contact@tezos.com>     *)
(* Copyright (c) 2018 Nomadic Labs, <contact@nomadic-labs.com>               *)
(*                                                                           *)
(* Permission is hereby granted, free of charge, to any person obtaining a   *)
(* copy of this software and associated documentation files (the "Software"),*)
(* to deal in the Software without restriction, including without limitation *)
(* the rights to use, copy, modify, merge, publish, distribute, sublicense,  *)
(* and/or sell copies of the Software, and to permit persons to whom the     *)
(* Software is furnished to do so, subject to the following conditions:      *)
(*                                                                           *)
(* The above copyright notice and this permission notice shall be included   *)
(* in all copies or substantial portions of the Software.                    *)
(*                                                                           *)
(* THE SOFTWARE IS PROVIDED "AS IS", WITHOUT WARRANTY OF ANY KIND, EXPRESS OR*)
(* IMPLIED, INCLUDING BUT NOT LIMITED TO THE WARRANTIES OF MERCHANTABILITY,  *)
(* FITNESS FOR A PARTICULAR PURPOSE AND NONINFRINGEMENT. IN NO EVENT SHALL   *)
(* THE AUTHORS OR COPYRIGHT HOLDERS BE LIABLE FOR ANY CLAIM, DAMAGES OR OTHER*)
(* LIABILITY, WHETHER IN AN ACTION OF CONTRACT, TORT OR OTHERWISE, ARISING   *)
(* FROM, OUT OF OR IN CONNECTION WITH THE SOFTWARE OR THE USE OR OTHER       *)
(* DEALINGS IN THE SOFTWARE.                                                 *)
(*                                                                           *)
(*****************************************************************************)

(* Tezos Command line interface - Main Program *)

open Client_context_unix

let builtin_commands =
  let open Clic in
  [ command
      ~desc:"List the protocol versions that this client understands."
      no_options
      (fixed ["list"; "understood"; "protocols"])
      (fun () (cctxt : #Client_context.full) ->
        Lwt_list.iter_s
          (fun (ver, _) -> cctxt#message "%a" Protocol_hash.pp_short ver)
          (Client_commands.get_versions ())
        >>= fun () -> return_unit) ]

module type M = sig
  type t

  val global_options : unit -> (t, Client_context_unix.unix_full) Clic.options

  val parse_config_args :
    #Tezos_client_base.Client_context.full ->
    string list ->
    (Client_config.parsed_config_args * string list) tzresult Lwt.t

  val default_chain : Chain_services.chain

  val default_block : [> `Head of int]

  val default_base_dir : string

  val other_registrations :
    (Client_config.Cfg_file.t -> (module Client_config.Remote_params) -> unit)
    option

  val clic_commands :
    base_dir:string ->
    config_commands:Tezos_client_base.Client_context.full Clic.command list ->
    builtin_commands:Tezos_client_base.Client_context.full Clic.command list ->
    other_commands:Tezos_client_base.Client_context.full Clic.command list ->
    require_auth:bool ->
    Tezos_client_base.Client_context.full Clic.command list

  val logger : RPC_client_unix.logger option
end

(* Main (lwt) entry *)
let main (module C : M) ~select_commands =
  let global_options = C.global_options () in
  let executable_name = Filename.basename Sys.executable_name in
  let (original_args, autocomplete) =
    (* for shell aliases *)
    let rec move_autocomplete_token_upfront acc = function
      | "bash_autocomplete" :: prev_arg :: cur_arg :: script :: args ->
          let args = List.rev acc @ args in
          (args, Some (prev_arg, cur_arg, script))
      | x :: rest ->
          move_autocomplete_token_upfront (x :: acc) rest
      | [] ->
          (List.rev acc, None)
    in
    match Array.to_list Sys.argv with
    | _ :: args ->
        move_autocomplete_token_upfront [] args
    | [] ->
        ([], None)
  in
  Random.self_init () ;
  ignore
    Clic.(
      setup_formatter
        Format.std_formatter
        (if Unix.isatty Unix.stdout then Ansi else Plain)
        Short) ;
  ignore
    Clic.(
      setup_formatter
        Format.err_formatter
        (if Unix.isatty Unix.stderr then Ansi else Plain)
        Short) ;
  Internal_event_unix.init ()
  >>= fun () ->
  Lwt.catch
    (fun () ->
      C.parse_config_args
        (new unix_full
           ~chain:C.default_chain
           ~block:C.default_block
           ~confirmations:None
           ~password_filename:None
           ~base_dir:C.default_base_dir
           ~rpc_config:RPC_client_unix.default_config)
        original_args
      >>=? (fun (parsed, remaining) ->
             let parsed_config_file = parsed.Client_config.parsed_config_file
             and parsed_args = parsed.Client_config.parsed_args
             and config_commands = parsed.Client_config.config_commands in
             let base_dir : string =
               match parsed.Client_config.base_dir with
               | Some p ->
                   p
               | None -> (
                 match parsed_config_file with
                 | None ->
                     C.default_base_dir
                 | Some p ->
                     p.Client_config.Cfg_file.base_dir )
             and require_auth = parsed.Client_config.require_auth in
             let rpc_config =
               let rpc_config : RPC_client_unix.config =
                 match parsed_config_file with
                 | None ->
                     RPC_client_unix.default_config
                 | Some parsed_config_file ->
                     {
                       RPC_client_unix.default_config with
                       host =
                         parsed_config_file.Client_config.Cfg_file.node_addr;
                       port =
                         parsed_config_file.Client_config.Cfg_file.node_port;
                       tls = parsed_config_file.Client_config.Cfg_file.tls;
                     }
               in
               match parsed_args with
               | Some parsed_args ->
                   if parsed_args.Client_config.print_timings then
                     {
                       rpc_config with
                       logger =
                         RPC_client_unix.timings_logger Format.err_formatter;
                     }
                   else if parsed_args.Client_config.log_requests then
                     {
                       rpc_config with
                       logger =
                         RPC_client_unix.full_logger Format.err_formatter;
                     }
                   else rpc_config
               | None ->
                   rpc_config
             in
             let client_config =
               new unix_full
                 ~chain:
                   ( match parsed_args with
                   | Some p ->
                       p.Client_config.chain
                   | None ->
                       Client_config.default_chain )
                 ~block:
                   ( match parsed_args with
                   | Some p ->
                       p.Client_config.block
                   | None ->
                       Client_config.default_block )
                 ~confirmations:
                   ( match parsed_args with
                   | Some p ->
                       p.Client_config.confirmations
                   | None ->
                       None )
                 ~password_filename:
                   ( match parsed_args with
                   | Some p ->
                       p.Client_config.password_filename
                   | None ->
                       None )
                 ~base_dir
                 ~rpc_config
             in
             let module Remote_params = struct
               let authenticate pkhs payload =
                 Client_keys.list_keys client_config
                 >>=? fun keys ->
                 match
                   List.filter_map
                     (function
                       | (_, known_pkh, _, Some known_sk_uri)
                         when List.exists
                                (fun pkh ->
                                  Signature.Public_key_hash.equal pkh known_pkh)
                                pkhs ->
                           Some known_sk_uri
                       | _ ->
                           None)
                     keys
                 with
                 | sk_uri :: _ ->
                     Client_keys.sign client_config sk_uri payload
                 | [] ->
                     failwith
                       "remote signer expects authentication signature, but \
                        no authorized key was found in the wallet"

               let logger =
                 (* overriding the logger we might already have with the one from
             module C *)
                 match C.logger with
                 | Some logger ->
                     logger
                 | None ->
                     rpc_config.logger
             end in
             let module Http =
               Tezos_signer_backends.Http.Make
                 (RPC_client_unix)
                 (Remote_params)
             in
             let module Https =
               Tezos_signer_backends.Https.Make
                 (RPC_client_unix)
                 (Remote_params)
             in
             let module Socket =
               Tezos_signer_backends_unix.Socket.Make (Remote_params) in
             Client_keys.register_signer
               ( module Tezos_signer_backends.Encrypted.Make (struct
                 let cctxt = (client_config :> Client_context.prompter)
               end) ) ;
             Client_keys.register_signer
               (module Tezos_signer_backends.Unencrypted) ;
             Client_keys.register_signer
               (module Tezos_signer_backends_unix.Ledger.Signer_implementation) ;
             Client_keys.register_signer (module Socket.Unix) ;
             Client_keys.register_signer (module Socket.Tcp) ;
             Client_keys.register_signer (module Http) ;
             Client_keys.register_signer (module Https) ;
             ( match parsed_config_file with
             | None ->
                 ()
             | Some parsed_config_file -> (
               match C.other_registrations with
               | Some r ->
                   r parsed_config_file (module Remote_params)
               | None ->
                   () ) ) ;
             ( match parsed_args with
             | Some parsed_args ->
                 select_commands
                   (client_config :> RPC_client_unix.http_ctxt)
                   parsed_args
             | None ->
                 return_nil )
             >>=? fun other_commands ->
             let commands =
               Clic.add_manual
                 ~executable_name
                 ~global_options
                 (if Unix.isatty Unix.stdout then Clic.Ansi else Clic.Plain)
                 Format.std_formatter
                 (C.clic_commands
                    ~base_dir
                    ~config_commands
                    ~builtin_commands
                    ~other_commands
                    ~require_auth)
             in
             match autocomplete with
             | Some (prev_arg, cur_arg, script) ->
                 Clic.autocompletion
                   ~script
                   ~cur_arg
                   ~prev_arg
                   ~args:original_args
                   ~global_options
                   commands
                   client_config
                 >>=? fun completions ->
                 List.iter print_endline completions ;
                 return_unit
             | None ->
                 Clic.dispatch commands client_config remaining)
      >>= function
      | Ok () ->
          Lwt.return 0
      | Error [Clic.Help command] ->
          Clic.usage
            Format.std_formatter
            ~executable_name
            ~global_options
            (match command with None -> [] | Some c -> [c]) ;
          Lwt.return 0
      | Error errs ->
          Clic.pp_cli_errors
            Format.err_formatter
            ~executable_name
            ~global_options
            ~default:Error_monad.pp
            errs ;
          Lwt.return 1)
    (function
      | Client_commands.Version_not_found ->
          Format.eprintf
            "@{<error>@{<title>Fatal error@}@} unknown protocol version.@." ;
          Lwt.return 1
      | Failure message ->
          Format.eprintf
            "@{<error>@{<title>Fatal error@}@}@.  @[<h 0>%a@]@."
            Format.pp_print_text
            message ;
          Lwt.return 1
      | exn ->
          Format.printf
            "@{<error>@{<title>Fatal error@}@}@.  @[<h 0>%a@]@."
            Format.pp_print_text
            (Printexc.to_string exn) ;
          Lwt.return 1)
  >>= fun retcode ->
  Format.pp_print_flush Format.err_formatter () ;
  Format.pp_print_flush Format.std_formatter () ;
  Internal_event_unix.close () >>= fun () -> Lwt.return retcode

(* Where all the user friendliness starts *)
<<<<<<< HEAD
let run (module M : M)
=======
let run ?log (module M : M)
>>>>>>> fc8990b1
    ~(select_commands :
       RPC_client_unix.http_ctxt ->
       Client_config.cli_args ->
       Client_context.full Clic.command list tzresult Lwt.t) =
<<<<<<< HEAD
  Pervasives.exit (Lwt_main.run (main (module M) ~select_commands))
=======
  Lwt_exit.exit_on ?log Sys.sigint ;
  Lwt_exit.exit_on ?log Sys.sigterm ;
  Pervasives.exit @@ Lwt_main.run @@ Lwt_exit.wrap_promise
  @@ main (module M) ~select_commands
>>>>>>> fc8990b1
<|MERGE_RESOLUTION|>--- conflicted
+++ resolved
@@ -338,20 +338,12 @@
   Internal_event_unix.close () >>= fun () -> Lwt.return retcode
 
 (* Where all the user friendliness starts *)
-<<<<<<< HEAD
-let run (module M : M)
-=======
 let run ?log (module M : M)
->>>>>>> fc8990b1
     ~(select_commands :
        RPC_client_unix.http_ctxt ->
        Client_config.cli_args ->
        Client_context.full Clic.command list tzresult Lwt.t) =
-<<<<<<< HEAD
-  Pervasives.exit (Lwt_main.run (main (module M) ~select_commands))
-=======
   Lwt_exit.exit_on ?log Sys.sigint ;
   Lwt_exit.exit_on ?log Sys.sigterm ;
   Pervasives.exit @@ Lwt_main.run @@ Lwt_exit.wrap_promise
-  @@ main (module M) ~select_commands
->>>>>>> fc8990b1
+  @@ main (module M) ~select_commands