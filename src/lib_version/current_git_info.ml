(*****************************************************************************)
(*                                                                           *)
(* Open Source License                                                       *)
(* Copyright (c) 2019 Nomadic Labs, <contact@nomadic-labs.com>               *)
(*                                                                           *)
(* Permission is hereby granted, free of charge, to any person obtaining a   *)
(* copy of this software and associated documentation files (the "Software"),*)
(* to deal in the Software without restriction, including without limitation *)
(* the rights to use, copy, modify, merge, publish, distribute, sublicense,  *)
(* and/or sell copies of the Software, and to permit persons to whom the     *)
(* Software is furnished to do so, subject to the following conditions:      *)
(*                                                                           *)
(* The above copyright notice and this permission notice shall be included   *)
(* in all copies or substantial portions of the Software.                    *)
(*                                                                           *)
(* THE SOFTWARE IS PROVIDED "AS IS", WITHOUT WARRANTY OF ANY KIND, EXPRESS OR*)
(* IMPLIED, INCLUDING BUT NOT LIMITED TO THE WARRANTIES OF MERCHANTABILITY,  *)
(* FITNESS FOR A PARTICULAR PURPOSE AND NONINFRINGEMENT. IN NO EVENT SHALL   *)
(* THE AUTHORS OR COPYRIGHT HOLDERS BE LIABLE FOR ANY CLAIM, DAMAGES OR OTHER*)
(* LIABILITY, WHETHER IN AN ACTION OF CONTRACT, TORT OR OTHERWISE, ARISING   *)
(* FROM, OUT OF OR IN CONNECTION WITH THE SOFTWARE OR THE USE OR OTHER       *)
(* DEALINGS IN THE SOFTWARE.                                                 *)
(*                                                                           *)
(*****************************************************************************)

(* When we (or the CI) run "git archive", git substitutes the dollar-format part
   because this file is marked as "export-subst" in ".gitattributes".

   To know whether we are in a Git repository or in an archive, we check whether
   the string was substituted. Thanks to this, we know whether we should get the
   hash from Generated_git_info (not available in archives) or not. *)

let raw_commit_hash = "$Format:%H$"

let commit_hash =
<<<<<<< HEAD
  if
    String.equal
      raw_commit_hash
      ("$Format:" ^ "%H$" (*trick to avoid git-subst*))
  then Generated_git_info.commit_hash
=======
  if String.equal raw_commit_hash ("$Format" ^ ":%H$") then
    Generated_git_info.commit_hash
>>>>>>> fc8990b1
  else raw_commit_hash

let abbreviated_commit_hash =
<<<<<<< HEAD
  if String.equal raw_abbreviated_commit_hash ("$Format:" ^ "%h$") then
    Generated_git_info.abbreviated_commit_hash
  else raw_abbreviated_commit_hash
=======
  if String.length commit_hash >= 8 then String.sub commit_hash 0 8
  else commit_hash
>>>>>>> fc8990b1

let raw_committer_date = "$Format:%ci$"

let committer_date =
<<<<<<< HEAD
  if String.equal raw_committer_date ("$Format:" ^ "%ci$") then
=======
  if String.equal raw_committer_date ("$Format" ^ ":%ci$") then
>>>>>>> fc8990b1
    Generated_git_info.committer_date
  else raw_committer_date<|MERGE_RESOLUTION|>--- conflicted
+++ resolved
@@ -33,35 +33,17 @@
 let raw_commit_hash = "$Format:%H$"
 
 let commit_hash =
-<<<<<<< HEAD
-  if
-    String.equal
-      raw_commit_hash
-      ("$Format:" ^ "%H$" (*trick to avoid git-subst*))
-  then Generated_git_info.commit_hash
-=======
   if String.equal raw_commit_hash ("$Format" ^ ":%H$") then
     Generated_git_info.commit_hash
->>>>>>> fc8990b1
   else raw_commit_hash
 
 let abbreviated_commit_hash =
-<<<<<<< HEAD
-  if String.equal raw_abbreviated_commit_hash ("$Format:" ^ "%h$") then
-    Generated_git_info.abbreviated_commit_hash
-  else raw_abbreviated_commit_hash
-=======
   if String.length commit_hash >= 8 then String.sub commit_hash 0 8
   else commit_hash
->>>>>>> fc8990b1
 
 let raw_committer_date = "$Format:%ci$"
 
 let committer_date =
-<<<<<<< HEAD
-  if String.equal raw_committer_date ("$Format:" ^ "%ci$") then
-=======
   if String.equal raw_committer_date ("$Format" ^ ":%ci$") then
->>>>>>> fc8990b1
     Generated_git_info.committer_date
   else raw_committer_date