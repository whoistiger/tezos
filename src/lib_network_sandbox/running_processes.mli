(** Run and monitor processes. *)

open Internal_pervasives

(** The definition of a process, for now, a process within a
    process-group or a Docker container. *)
module Process : sig
  type kind =
    [`Process_group | `Docker of string | `Process_group_script of string]

  type t = private
    {id: string; binary: string option; command: string list; kind: kind}

  val make_in_session : ?binary:string -> string -> kind -> string list -> t
  val genspio : string -> 'a Genspio.EDSL.t -> t

  val docker_run :
    string -> image:string -> options:string list -> args:string list -> t
end

(** The container for a list of running or not processes. *)
module State : sig
  type process_state = private
    {process: Process.t; lwt: Lwt_process.process_none}

  type t = private {processes: (string, process_state) Hashtbl.t}

  val pp : Format.formatter -> t -> unit
  val make : unit -> t
end

val output_path :
<<<<<<< HEAD
  < paths: Paths.t ; .. >
  -> Process.t
  -> [ `Meta | `Stderr | `Stdout]
  -> string
=======
  < paths: Paths.t ; .. > -> Process.t -> [`Meta | `Stderr | `Stdout] -> string
>>>>>>> ec3576fd
(** Return the path (within {!Paths}'s root-path) where the process
    writes its output or metadata. *)

val ef_procesess :
  < paths: Paths.t ; .. > -> State.process_state list -> Easy_format.t

val ef : ?all:bool -> < runner: State.t ; .. > -> Easy_format.t

val start :
<<<<<<< HEAD
  < paths: Paths.t ; runner: State.t ; .. >
=======
     < application_name: string ; paths: Paths.t ; runner: State.t ; .. >
>>>>>>> ec3576fd
  -> Process.t
  -> (State.process_state, [> `Lwt_exn of exn]) Asynchronous_result.t

val wait :
  < runner: State.t ; .. >
  -> State.process_state
  -> (Lwt_unix.process_status, [> `Lwt_exn of exn]) Asynchronous_result.t

val kill :
  < runner: State.t ; .. >
  -> State.process_state
  -> (unit, [> `Lwt_exn of exn]) Asynchronous_result.t

val wait_all :
  < runner: State.t ; .. > -> (unit, [> `Lwt_exn of exn]) Asynchronous_result.t

val kill_all :
  < runner: State.t ; .. > -> (unit, [> `Lwt_exn of exn]) Asynchronous_result.t

val find_process_by_id :
  ?only_running:bool
  -> < runner: State.t ; .. >
  -> f:(string -> bool)
  -> (State.process_state list, [> ]) Asynchronous_result.t

val run_cmdf :
<<<<<<< HEAD
  < paths: Paths.t ; runner: State.t ; .. >
=======
     < paths: Paths.t ; runner: State.t ; .. > Base_state.t
>>>>>>> ec3576fd
  -> ( 'a
     , unit
     , string
     , (Process_result.t, [> `Lwt_exn of exn]) Asynchronous_result.t )
    format4
  -> 'a
(** Run a shell command and wait for its end. *)

val run_async_cmdf :
     < runner: State.t ; .. >
  -> (   Lwt_process.process_full
      -> ('a, ([> `Lwt_exn of exn] as 'b)) Asynchronous_result.t)
  -> ( 'c
     , unit
     , string
     , (Unix.process_status * 'a, 'b) Asynchronous_result.t )
     format4
  -> 'c
(** Run a shell command and run a function over the process data before waiting for its end. *)

val run_successful_cmdf :
<<<<<<< HEAD
  < paths: Paths.t ; runner: State.t ; .. >
=======
     < paths: Paths.t ; runner: State.t ; .. > Base_state.t
>>>>>>> ec3576fd
  -> ( 'a
     , unit
     , string
     , ( Process_result.t
       , [> `Lwt_exn of exn | Process_result.Error.t] )
       Asynchronous_result.t )
    format4
  -> 'a

val run_genspio :
<<<<<<< HEAD
  < paths: Paths.t ; runner: State.t ; .. >
=======
     < paths: Paths.t ; runner: State.t ; .. > Base_state.t
>>>>>>> ec3576fd
  -> string
  -> 'a Genspio.Language.t
  -> (Lwt_unix.process_status, [> `Lwt_exn of exn]) Asynchronous_result.t<|MERGE_RESOLUTION|>--- conflicted
+++ resolved
@@ -30,14 +30,7 @@
 end
 
 val output_path :
-<<<<<<< HEAD
-  < paths: Paths.t ; .. >
-  -> Process.t
-  -> [ `Meta | `Stderr | `Stdout]
-  -> string
-=======
   < paths: Paths.t ; .. > -> Process.t -> [`Meta | `Stderr | `Stdout] -> string
->>>>>>> ec3576fd
 (** Return the path (within {!Paths}'s root-path) where the process
     writes its output or metadata. *)
 
@@ -47,21 +40,17 @@
 val ef : ?all:bool -> < runner: State.t ; .. > -> Easy_format.t
 
 val start :
-<<<<<<< HEAD
-  < paths: Paths.t ; runner: State.t ; .. >
-=======
      < application_name: string ; paths: Paths.t ; runner: State.t ; .. >
->>>>>>> ec3576fd
   -> Process.t
   -> (State.process_state, [> `Lwt_exn of exn]) Asynchronous_result.t
 
 val wait :
-  < runner: State.t ; .. >
+     < runner: State.t ; .. >
   -> State.process_state
   -> (Lwt_unix.process_status, [> `Lwt_exn of exn]) Asynchronous_result.t
 
 val kill :
-  < runner: State.t ; .. >
+     < runner: State.t ; .. >
   -> State.process_state
   -> (unit, [> `Lwt_exn of exn]) Asynchronous_result.t
 
@@ -72,22 +61,18 @@
   < runner: State.t ; .. > -> (unit, [> `Lwt_exn of exn]) Asynchronous_result.t
 
 val find_process_by_id :
-  ?only_running:bool
+     ?only_running:bool
   -> < runner: State.t ; .. >
   -> f:(string -> bool)
   -> (State.process_state list, [> ]) Asynchronous_result.t
 
 val run_cmdf :
-<<<<<<< HEAD
-  < paths: Paths.t ; runner: State.t ; .. >
-=======
      < paths: Paths.t ; runner: State.t ; .. > Base_state.t
->>>>>>> ec3576fd
   -> ( 'a
      , unit
      , string
      , (Process_result.t, [> `Lwt_exn of exn]) Asynchronous_result.t )
-    format4
+     format4
   -> 'a
 (** Run a shell command and wait for its end. *)
 
@@ -104,26 +89,18 @@
 (** Run a shell command and run a function over the process data before waiting for its end. *)
 
 val run_successful_cmdf :
-<<<<<<< HEAD
-  < paths: Paths.t ; runner: State.t ; .. >
-=======
      < paths: Paths.t ; runner: State.t ; .. > Base_state.t
->>>>>>> ec3576fd
   -> ( 'a
      , unit
      , string
      , ( Process_result.t
        , [> `Lwt_exn of exn | Process_result.Error.t] )
        Asynchronous_result.t )
-    format4
+     format4
   -> 'a
 
 val run_genspio :
-<<<<<<< HEAD
-  < paths: Paths.t ; runner: State.t ; .. >
-=======
      < paths: Paths.t ; runner: State.t ; .. > Base_state.t
->>>>>>> ec3576fd
   -> string
   -> 'a Genspio.Language.t
   -> (Lwt_unix.process_status, [> `Lwt_exn of exn]) Asynchronous_result.t