open Internal_pervasives
open Protocol

module Key = struct
  module Of_name = struct
    type t =
      { name: string
      ; pkh: Tezos_crypto.Ed25519.Public_key_hash.t
      ; pk: Tezos_crypto.Ed25519.Public_key.t
      ; sk: Tezos_crypto.Ed25519.Secret_key.t }

    let make name =
      let seed =
        Tezos_stdlib.MBytes.of_string
          (String.concat ~sep:"" (List.init 42 ~f:(fun _ -> name)))
      in
      let pkh, pk, sk = Tezos_crypto.Ed25519.generate_key ~seed () in
      {name; pkh; pk; sk}

    let pubkey n = Tezos_crypto.Ed25519.Public_key.to_b58check (make n).pk

    let pubkey_hash n =
      Tezos_crypto.Ed25519.Public_key_hash.to_b58check (make n).pkh

    let private_key n =
      "unencrypted:" ^ Tezos_crypto.Ed25519.Secret_key.to_b58check (make n).sk
  end
end

module Script = struct
  type origin = [`Sandbox_faucet | `String of string]

  let exn_tezos msg = function
    | Ok o -> o
    | Error el ->
        Format.kasprintf failwith "Script-error: %s: %a" msg
          Tezos_error_monad.Error_monad.pp_print_error el

  let exn_shell msg res =
    Environment.wrap_error res
    |> exn_tezos msg

  let parse exprs =
    Michelson_v1_parser.(
      (parse_expression exprs |> fst).expanded)

  let code_of_json_exn s =
    match Tezos_data_encoding.Data_encoding.Json.from_string s with
    | Ok json ->
        let repr =
          Tezos_data_encoding.Data_encoding.Json.destruct
            Script_repr.encoding json
        in
        let ( (expr_code :
                 Michelson_v1_primitives.prim
                   Tezos_micheline.Micheline.canonical)
            , _ ) =
          Script_repr.(force_decode repr.code)
          |> exn_shell "decoding script-repr"
        in
        let strings_node =
          Michelson_v1_primitives.strings_of_prims expr_code
          |> Environment.Micheline.root
        in
        Format.eprintf ">> %a\n%!" Tezos_micheline.Micheline_printer.print_expr
          (Tezos_micheline.Micheline.map_node
             (fun _ -> Tezos_micheline.Micheline_printer.{comment= None})
             (fun x -> x)
             strings_node) ;
        expr_code
    | Error e -> Format.kasprintf failwith "JSON-of-string: %s" e

  let json_script_repr code storage =
    match
      Tezos_data_encoding.Data_encoding.Json.construct
        Script_repr.encoding
        Script_repr.
          {code= lazy_expr code; storage= lazy_expr storage}
    with
    | `O _ as o -> (o : Ezjsonm.t)
    | _other ->
        Format.kasprintf failwith "JSON-of-script-repr: not a json object"

  let original_json =
    (* looks like "./src/bin_client/test/contracts/attic/faucet.tz" *)
    {json|{ "code":
          [ { "prim": "parameter",
              "args": [ { "prim": "key_hash" } ] },
            { "prim": "storage",
              "args": [ { "prim": "timestamp" } ] },
            { "prim": "code",
              "args":
              [ [ [ [ { "prim": "DUP" }, { "prim": "CAR" },
                      { "prim": "DIP", "args": [ [ { "prim": "CDR" } ] ] } ] ],
                  { "prim": "SWAP" },
                  { "prim": "PUSH", "args": [ { "prim": "int" }, { "int": "300" } ] },
                  { "prim": "ADD", "annots": [ "@FIVE_MINUTES_LATER" ] },
                  { "prim": "NOW" },
                  [ [ { "prim": "COMPARE" }, { "prim": "GE" } ],
                    { "prim": "IF",
                      "args":
                      [ [],
                        [ [ { "prim": "UNIT" },
                            { "prim": "FAILWITH" } ] ] ] } ],
                  { "prim": "IMPLICIT_ACCOUNT" },
                  { "prim": "PUSH", "args": [ { "prim": "mutez" }, { "int": "1000000" } ] },
                  { "prim": "UNIT" },
                  { "prim": "TRANSFER_TOKENS" },
                  { "prim": "NIL", "args": [ { "prim": "operation" } ] },
                  { "prim": "SWAP" },
                  { "prim": "CONS" },
                  { "prim": "DIP", "args": [ [ { "prim": "NOW" } ] ] },
                  { "prim": "PAIR" } ] ] } ],
          "storage": { "int": "0" } }|json}

  let faucet_tz =
    (* exactly "./src/bin_client/test/contracts/attic/faucet.tz" *)
    {tz|
{ parameter key_hash ;
  storage timestamp ;
  code { UNPAIR ; SWAP ;
         PUSH int 300 ; ADD @FIVE_MINUTES_LATER ;
         NOW ; ASSERT_CMPGE ;
         IMPLICIT_ACCOUNT ; PUSH mutez 1000000 ; UNIT ; TRANSFER_TOKENS ;
         NIL operation ; SWAP ; CONS ; DIP { NOW } ; PAIR } }
|tz}

  let print code storage =
    let json_repr = json_script_repr code storage in
    Format.eprintf "script-repr: %s\n%!" (Ezjsonm.to_string json_repr) ;
    ()

  let load : origin -> _ = function
    | `Sandbox_faucet ->
        let code = code_of_json_exn original_json in
        json_script_repr code (parse "0")
    | `String s -> json_script_repr (parse s) (parse "0")

  let test () =
    let faucet_like =
      {mich| {parameter key_hash ;
             storage timestamp ;
             code { { { DUP ; CAR ; DIP { CDR } } } ;
             SWAP ;
             PUSH int 300 ;
             ADD @FIVE_MINUTES_LATER ;
             NOW ;
             { { COMPARE ; GE } ; IF {} { { UNIT ; FAILWITH } } } ;
             IMPLICIT_ACCOUNT ;
             PUSH mutez 1000000 ;
             UNIT ;
             TRANSFER_TOKENS ;
             NIL operation ;
             SWAP ;
             CONS ;
             DIP { NOW } ;
             PAIR }} |mich}
    in
    print (parse faucet_like) (parse "0") ;
    let original = code_of_json_exn original_json in
    print original (parse "0") ;
    (* print (parse faucet_tz) (parse "0") ; *)
    ()
end

module Account = struct
  type t =
    | Of_name of string
    | Key_pair of
        { name: string
        ; pubkey: string
        ; pubkey_hash: string
        ; private_key: string }

  let of_name s = Of_name s
  let of_namef fmt = ksprintf of_name fmt
  let name = function Of_name n -> n | Key_pair k -> k.name

  let key_pair name ~pubkey ~pubkey_hash ~private_key =
    Key_pair {name; pubkey; pubkey_hash; private_key}

  let pubkey = function
    | Of_name n -> Key.Of_name.pubkey n
    | Key_pair k -> k.pubkey

  let pubkey_hash = function
    | Of_name n -> Key.Of_name.pubkey_hash n
    | Key_pair k -> k.pubkey_hash

  let private_key = function
    | Of_name n -> Key.Of_name.private_key n
    | Key_pair k -> k.private_key
end

module Voting_period = struct
  type t = Alpha_context.Voting_period.kind =
    | Proposal
    | Testing_vote
    | Testing
    | Promotion_vote

  let to_string (p : t) =
    match
      Tezos_data_encoding.Data_encoding.Json.construct
        Alpha_context.Voting_period
        .kind_encoding p
    with
    | `String s -> s
    | _other -> assert false
end

type t =
  { id: string
  ; bootstrap_accounts: (Account.t * Int64.t) list
  ; dictator: Account.t
  ; bootstrap_contracts: (Account.t * int * Script.origin) list
  ; expected_pow: int
  ; name: string (* e.g. alpha *)
  ; hash: string
  ; time_between_blocks: int list
  ; blocks_per_roll_snapshot: int
  ; blocks_per_voting_period: int
  ; blocks_per_cycle: int
  ; preserved_cycles: int
  ; proof_of_work_threshold: int
  ; blocks_per_commitment: int
  ; endorsers_per_block: int
  ; hard_gas_limit_per_operation: int
  ; hard_gas_limit_per_block: int
  ; tokens_per_roll: int
  ; michelson_maximum_type_size: int
  ; seed_nonce_revelation_tip: int
  ; origination_size: int
  ; block_security_deposit: int
  ; endorsement_security_deposit: int
  ; block_reward: int
  ; endorsement_reward: int
  ; hard_storage_limit_per_operation: int
  ; cost_per_byte: int
  ; test_chain_duration: int
  ; quorum_min: int
  ; quorum_max: int
  ; min_proposal_quorum: int
  ; initial_endorsers: int
  ; delay_per_missing_endorsement: int }

let compare a b = String.compare a.id b.id

let default () =
  let dictator = Account.of_name "dictator-default" in
  { id= "default-bootstrap"
  ; bootstrap_accounts=
      List.init 4 ~f:(fun n ->
          (Account.of_namef "bootacc-%d" n, 4_000_000_000_000L) )
  ; dictator
  ; bootstrap_contracts= [(dictator, 10_000_000, `Sandbox_faucet)]
  ; expected_pow= 1
  ; name= "alpha"
<<<<<<< HEAD
  ; hash= "Ps1XDxoWkSB4ZyBjtWRkxXz2VgP7tj4PMvV1wo2w6qmraKBzkXV"
=======
  ; hash= "PsBABY5HQTSkA4297zNHfsZNKtxULfL18y95qb3m53QJiXGmrbU"
>>>>>>> 02d34a2e
  ; time_between_blocks= [2; 3]
  ; blocks_per_roll_snapshot= 4
  ; blocks_per_voting_period= 16
  ; blocks_per_cycle= 8
  ; preserved_cycles= 2
  ; proof_of_work_threshold= -1
  ; blocks_per_commitment= 4
  ; endorsers_per_block= 32
  ; hard_gas_limit_per_operation= 800000
  ; hard_gas_limit_per_block= 8000000
  ; tokens_per_roll= 8000000000
  ; michelson_maximum_type_size= 1000
  ; seed_nonce_revelation_tip= 125000
  ; origination_size= 257
  ; block_security_deposit= 512000000
  ; endorsement_security_deposit= 64000000
  ; block_reward= 16000000
  ; endorsement_reward= 2000000
  ; hard_storage_limit_per_operation= 60000
  ; cost_per_byte= 1000
  ; test_chain_duration= 1966080
  ; quorum_min= 3000
  ; quorum_max= 7000
  ; min_proposal_quorum = 500
  ; initial_endorsers = 1
  ; delay_per_missing_endorsement = 1 }


let protocol_parameters_json t : Ezjsonm.t =
  let open Ezjsonm in
  let make_account (account, amount) =
    strings [Account.pubkey account; sprintf "%Ld" amount]
  in
  let make_contract (deleg, amount, script) =
    dict
      [ ("delegate", string (Account.pubkey_hash deleg))
      ; ("amount", ksprintf string "%d" amount)
      ; ("script", (Script.load script :> Ezjsonm.value)) ]
  in
  dict
    [ ( "bootstrap_accounts"
      , list make_account (t.bootstrap_accounts @ [(t.dictator, 1L)]) )
    ; ("bootstrap_contracts", list make_contract t.bootstrap_contracts)
    ; ("time_between_blocks", list (ksprintf string "%d") t.time_between_blocks)
    ; ("blocks_per_roll_snapshot", int t.blocks_per_roll_snapshot)
    ; ("blocks_per_voting_period", int t.blocks_per_voting_period)
    ; ("blocks_per_cycle", int t.blocks_per_cycle)
    ; ("preserved_cycles", int t.preserved_cycles)
    ; ("proof_of_work_threshold"
      , ksprintf string "%d" t.proof_of_work_threshold)
    (* which constants are encoded in json as int or string looks a bit arbitrary
       e.g. michelson_maximum_type_size=1000 is an int but cost_per_byte=1000 is
       a string *)
    ; ("blocks_per_commitment", int t.blocks_per_commitment)
    ; ("endorsers_per_block", int t.endorsers_per_block)
    ; ("hard_gas_limit_per_operation",
       string (Int.to_string t.hard_gas_limit_per_operation))
    ; ("hard_gas_limit_per_block",
       string (Int.to_string t.hard_gas_limit_per_block))
    ; ("tokens_per_roll",
       string (Int.to_string t.tokens_per_roll))
    ; ("michelson_maximum_type_size", int t.michelson_maximum_type_size)
    ; ("seed_nonce_revelation_tip",
       string (Int.to_string t.seed_nonce_revelation_tip))
    ; ("origination_size", int t.origination_size)
    ; ("block_security_deposit",
       string (Int.to_string t.block_security_deposit))
    ; ("endorsement_security_deposit",
       string (Int.to_string t.endorsement_security_deposit))
    ; ("block_reward",
       string (Int.to_string t.block_reward))
    ; ("endorsement_reward",
       string (Int.to_string t.endorsement_reward))
    ; ("hard_storage_limit_per_operation",
       string (Int.to_string t.hard_storage_limit_per_operation))
    ; ("cost_per_byte",
       string (Int.to_string t.cost_per_byte))
    ; ("test_chain_duration",
       string (Int.to_string t.test_chain_duration))
    ; ("quorum_min", int t.quorum_min)
    ; ("quorum_max", int t.quorum_max)
    ; ("min_proposal_quorum", int t.min_proposal_quorum)
    ; ("initial_endorsers", int t.initial_endorsers)
    ; ("delay_per_missing_endorsement",
       string (Int.to_string t.delay_per_missing_endorsement))
    ]

let sandbox {dictator; _} =
  let pk = Account.pubkey dictator in
  Ezjsonm.to_string (`O [("genesis_pubkey", `String pk)])

let protocol_parameters t =
  Ezjsonm.to_string ~minify:false (protocol_parameters_json t)

let expected_pow t = t.expected_pow
let id t = t.id
let bootstrap_accounts t = List.map ~f:fst t.bootstrap_accounts
let dictator_name {dictator; _} = Account.name dictator
let dictator_secret_key {dictator; _} = Account.private_key dictator
let make_path config t = Paths.root config // sprintf "protocol-%s" (id t)
let sandbox_path ~config t = make_path config t // "sandbox.json"

let protocol_parameters_path ~config t =
  make_path config t // "protocol_parameters.json"

let ensure_script ~config t =
  let open Genspio.EDSL in
  let file string p =
    let path = p ~config t in
    ( Filename.basename path
    , write_stdout ~path:(str path)
        (feed ~string:(str (string t)) (exec ["cat"])) )
  in
  check_sequence
    ~verbosity:(`Announce (sprintf "Ensure-protocol-%s" (id t)))
    [ ("directory", exec ["mkdir"; "-p"; make_path config t])
    ; file sandbox sandbox_path
    ; file protocol_parameters protocol_parameters_path ]

let ensure t ~config =
  match
    Sys.command (Genspio.Compile.to_one_liner (ensure_script ~config t))
  with
  | 0 -> return ()
  | _other ->
      Lwt_exception.fail (Failure "sys.command non-zero")
        ~attach:[("location", `String_value "Tezos_protocol.ensure")]

let cli_term () =
  let open Cmdliner in
  let open Term in
  let def = default () in
  let docs = "PROTOCOL OPTIONS" in
  pure
    (fun remove_default_bas
<<<<<<< HEAD
      (`Blocks_per_voting_period bpvp)
      (`Protocol_hash hashopt)
      (`Time_between_blocks tbb)
      add_bootstraps
      ->
        let d = default () in
        let id =
          if add_bootstraps = [] && remove_default_bas = false then d.id
          else "default-and-command-line"
        in
        let time_between_blocks =
          Option.value tbb ~default:d.time_between_blocks
        in
        let bootstrap_accounts =
          add_bootstraps
          @ if remove_default_bas then [] else d.bootstrap_accounts
        in
        let blocks_per_voting_period =
          match bpvp with Some v -> v | None -> d.blocks_per_voting_period
        in
        let hash = Option.value hashopt ~default:d.hash in
        { d with
          id
        ; hash
        ; bootstrap_accounts
        ; time_between_blocks
        ; blocks_per_voting_period } )
=======
    (`Blocks_per_voting_period blocks_per_voting_period)
    (`Protocol_hash hash)
    (`Time_between_blocks time_between_blocks)
    (`Blocks_per_cycle blocks_per_cycle)
    (`Preserved_cycles preserved_cycles)
    add_bootstraps
    ->
      let id = "default-and-command-line" in
      let bootstrap_accounts =
        add_bootstraps
        @ if remove_default_bas then [] else def.bootstrap_accounts
      in
      { def with
        id
      ; blocks_per_cycle
      ; hash
      ; bootstrap_accounts
      ; time_between_blocks
      ; preserved_cycles
      ; blocks_per_voting_period } )
>>>>>>> 02d34a2e
  $ Arg.(
      value
        (flag
           (info ~doc:"Do not create any of the default bootstrap accounts."
              ~docs
              ["remove-default-bootstrap-accounts"])))
  $ Arg.(
      pure (fun x -> `Blocks_per_voting_period x)
      $ value
<<<<<<< HEAD
        (opt (some int) None
           (info
              ["blocks-per-voting-period"]
              ~doc:"Set the length of voting periods")))
  $ Arg.(
      pure (fun x -> `Protocol_hash x)
      $ value
        (opt (some string) None
           (info ["protocol-hash"] ~doc:"Set the (starting) protocol hash.")))
  $ Arg.(
      pure (fun x -> `Time_between_blocks x)
      $ value
        (opt
           (some (list ~sep:',' int))
           None
           (info ["time-between-blocks"] ~docv:"COMMA-SEPARATED-SECONDS"
              ~doc:
                "Set the time between blocks bootstrap-parameter, e.g. \
                 `2,3,2`.")))
=======
          (opt int def.blocks_per_voting_period
             (info ~docs
                ["blocks-per-voting-period"]
                ~doc:"Set the length of voting periods.")))
  $ Arg.(
      pure (fun x -> `Protocol_hash x)
      $ value
          (opt string def.hash
             (info ["protocol-hash"] ~docs
                ~doc:"Set the (initial) protocol hash.")))
  $ Arg.(
      pure (fun x -> `Time_between_blocks x)
      $ value
          (opt (list ~sep:',' int) def.time_between_blocks
             (info ["time-between-blocks"] ~docv:"COMMA-SEPARATED-SECONDS"
                ~docs
                ~doc:
                  "Set the time between blocks bootstrap-parameter, e.g. \
                   `2,3,2`.")))
>>>>>>> 02d34a2e
  $ Arg.(
      pure (fun x -> `Blocks_per_cycle x)
      $ value
          (opt int def.blocks_per_cycle
             (info ["blocks-per-cycle"] ~docv:"NUMBER" ~docs
                ~doc:"Number of blocks per cycle.")))
  $ Arg.(
      pure (fun x -> `Preserved_cycles x)
      $ value
          (opt int def.preserved_cycles
             (info ["preserved-cycles"] ~docv:"NUMBER" ~docs
                ~doc:
                  "Base constant for baking rights (search for \
                   `PRESERVED_CYCLES` in the white paper).")))
  $ Arg.(
      pure (fun l ->
          List.map l ~f:(fun ((name, pubkey, pubkey_hash, private_key), tez) ->
              (Account.key_pair name ~pubkey ~pubkey_hash ~private_key, tez) )
        )
      $ value
<<<<<<< HEAD
        (opt_all
           (pair ~sep:'@' (t4 ~sep:',' string string string string) int64)
           []
           (info ["add-bootstrap-account"]
              ~docv:"NAME,PUBKEY,PUBKEY-HASH,PRIVATE-URI@MUTEZ-AMOUNT"
              ~doc:
                "Add a custom bootstrap account, e.g. \
                 `LedgerBaker,edpku...,tz1YPS...,ledger://crouching-tiger.../ed25519/0'/0'@20_000_000_000`.")))
=======
          (opt_all
             (pair ~sep:'@' (t4 ~sep:',' string string string string) int64)
             []
             (info ["add-bootstrap-account"] ~docs
                ~docv:"NAME,PUBKEY,PUBKEY-HASH,PRIVATE-URI@MUTEZ-AMOUNT"
                ~doc:
                  "Add a custom bootstrap account, e.g. \
                   `LedgerBaker,edpku...,tz1YPS...,ledger://crouching-tiger.../ed25519/0'/0'@20_000_000_000`.")))
>>>>>>> 02d34a2e
<|MERGE_RESOLUTION|>--- conflicted
+++ resolved
@@ -139,22 +139,22 @@
   let test () =
     let faucet_like =
       {mich| {parameter key_hash ;
-             storage timestamp ;
-             code { { { DUP ; CAR ; DIP { CDR } } } ;
-             SWAP ;
-             PUSH int 300 ;
-             ADD @FIVE_MINUTES_LATER ;
-             NOW ;
-             { { COMPARE ; GE } ; IF {} { { UNIT ; FAILWITH } } } ;
-             IMPLICIT_ACCOUNT ;
-             PUSH mutez 1000000 ;
-             UNIT ;
-             TRANSFER_TOKENS ;
-             NIL operation ;
-             SWAP ;
-             CONS ;
-             DIP { NOW } ;
-             PAIR }} |mich}
+  storage timestamp ;
+  code { { { DUP ; CAR ; DIP { CDR } } } ;
+         SWAP ;
+         PUSH int 300 ;
+         ADD @FIVE_MINUTES_LATER ;
+         NOW ;
+         { { COMPARE ; GE } ; IF {} { { UNIT ; FAILWITH } } } ;
+         IMPLICIT_ACCOUNT ;
+         PUSH mutez 1000000 ;
+         UNIT ;
+         TRANSFER_TOKENS ;
+         NIL operation ;
+         SWAP ;
+         CONS ;
+         DIP { NOW } ;
+         PAIR }} |mich}
     in
     print (parse faucet_like) (parse "0") ;
     let original = code_of_json_exn original_json in
@@ -222,27 +222,7 @@
   ; blocks_per_voting_period: int
   ; blocks_per_cycle: int
   ; preserved_cycles: int
-  ; proof_of_work_threshold: int
-  ; blocks_per_commitment: int
-  ; endorsers_per_block: int
-  ; hard_gas_limit_per_operation: int
-  ; hard_gas_limit_per_block: int
-  ; tokens_per_roll: int
-  ; michelson_maximum_type_size: int
-  ; seed_nonce_revelation_tip: int
-  ; origination_size: int
-  ; block_security_deposit: int
-  ; endorsement_security_deposit: int
-  ; block_reward: int
-  ; endorsement_reward: int
-  ; hard_storage_limit_per_operation: int
-  ; cost_per_byte: int
-  ; test_chain_duration: int
-  ; quorum_min: int
-  ; quorum_max: int
-  ; min_proposal_quorum: int
-  ; initial_endorsers: int
-  ; delay_per_missing_endorsement: int }
+  ; proof_of_work_threshold: int }
 
 let compare a b = String.compare a.id b.id
 
@@ -256,38 +236,13 @@
   ; bootstrap_contracts= [(dictator, 10_000_000, `Sandbox_faucet)]
   ; expected_pow= 1
   ; name= "alpha"
-<<<<<<< HEAD
-  ; hash= "Ps1XDxoWkSB4ZyBjtWRkxXz2VgP7tj4PMvV1wo2w6qmraKBzkXV"
-=======
   ; hash= "PsBABY5HQTSkA4297zNHfsZNKtxULfL18y95qb3m53QJiXGmrbU"
->>>>>>> 02d34a2e
   ; time_between_blocks= [2; 3]
   ; blocks_per_roll_snapshot= 4
   ; blocks_per_voting_period= 16
   ; blocks_per_cycle= 8
   ; preserved_cycles= 2
-  ; proof_of_work_threshold= -1
-  ; blocks_per_commitment= 4
-  ; endorsers_per_block= 32
-  ; hard_gas_limit_per_operation= 800000
-  ; hard_gas_limit_per_block= 8000000
-  ; tokens_per_roll= 8000000000
-  ; michelson_maximum_type_size= 1000
-  ; seed_nonce_revelation_tip= 125000
-  ; origination_size= 257
-  ; block_security_deposit= 512000000
-  ; endorsement_security_deposit= 64000000
-  ; block_reward= 16000000
-  ; endorsement_reward= 2000000
-  ; hard_storage_limit_per_operation= 60000
-  ; cost_per_byte= 1000
-  ; test_chain_duration= 1966080
-  ; quorum_min= 3000
-  ; quorum_max= 7000
-  ; min_proposal_quorum = 500
-  ; initial_endorsers = 1
-  ; delay_per_missing_endorsement = 1 }
-
+  ; proof_of_work_threshold= -1 }
 
 let protocol_parameters_json t : Ezjsonm.t =
   let open Ezjsonm in
@@ -309,44 +264,8 @@
     ; ("blocks_per_voting_period", int t.blocks_per_voting_period)
     ; ("blocks_per_cycle", int t.blocks_per_cycle)
     ; ("preserved_cycles", int t.preserved_cycles)
-    ; ("proof_of_work_threshold"
-      , ksprintf string "%d" t.proof_of_work_threshold)
-    (* which constants are encoded in json as int or string looks a bit arbitrary
-       e.g. michelson_maximum_type_size=1000 is an int but cost_per_byte=1000 is
-       a string *)
-    ; ("blocks_per_commitment", int t.blocks_per_commitment)
-    ; ("endorsers_per_block", int t.endorsers_per_block)
-    ; ("hard_gas_limit_per_operation",
-       string (Int.to_string t.hard_gas_limit_per_operation))
-    ; ("hard_gas_limit_per_block",
-       string (Int.to_string t.hard_gas_limit_per_block))
-    ; ("tokens_per_roll",
-       string (Int.to_string t.tokens_per_roll))
-    ; ("michelson_maximum_type_size", int t.michelson_maximum_type_size)
-    ; ("seed_nonce_revelation_tip",
-       string (Int.to_string t.seed_nonce_revelation_tip))
-    ; ("origination_size", int t.origination_size)
-    ; ("block_security_deposit",
-       string (Int.to_string t.block_security_deposit))
-    ; ("endorsement_security_deposit",
-       string (Int.to_string t.endorsement_security_deposit))
-    ; ("block_reward",
-       string (Int.to_string t.block_reward))
-    ; ("endorsement_reward",
-       string (Int.to_string t.endorsement_reward))
-    ; ("hard_storage_limit_per_operation",
-       string (Int.to_string t.hard_storage_limit_per_operation))
-    ; ("cost_per_byte",
-       string (Int.to_string t.cost_per_byte))
-    ; ("test_chain_duration",
-       string (Int.to_string t.test_chain_duration))
-    ; ("quorum_min", int t.quorum_min)
-    ; ("quorum_max", int t.quorum_max)
-    ; ("min_proposal_quorum", int t.min_proposal_quorum)
-    ; ("initial_endorsers", int t.initial_endorsers)
-    ; ("delay_per_missing_endorsement",
-       string (Int.to_string t.delay_per_missing_endorsement))
-    ]
+    ; ( "proof_of_work_threshold"
+      , ksprintf string "%d" t.proof_of_work_threshold ) ]
 
 let sandbox {dictator; _} =
   let pk = Account.pubkey dictator in
@@ -396,35 +315,6 @@
   let docs = "PROTOCOL OPTIONS" in
   pure
     (fun remove_default_bas
-<<<<<<< HEAD
-      (`Blocks_per_voting_period bpvp)
-      (`Protocol_hash hashopt)
-      (`Time_between_blocks tbb)
-      add_bootstraps
-      ->
-        let d = default () in
-        let id =
-          if add_bootstraps = [] && remove_default_bas = false then d.id
-          else "default-and-command-line"
-        in
-        let time_between_blocks =
-          Option.value tbb ~default:d.time_between_blocks
-        in
-        let bootstrap_accounts =
-          add_bootstraps
-          @ if remove_default_bas then [] else d.bootstrap_accounts
-        in
-        let blocks_per_voting_period =
-          match bpvp with Some v -> v | None -> d.blocks_per_voting_period
-        in
-        let hash = Option.value hashopt ~default:d.hash in
-        { d with
-          id
-        ; hash
-        ; bootstrap_accounts
-        ; time_between_blocks
-        ; blocks_per_voting_period } )
-=======
     (`Blocks_per_voting_period blocks_per_voting_period)
     (`Protocol_hash hash)
     (`Time_between_blocks time_between_blocks)
@@ -445,7 +335,6 @@
       ; time_between_blocks
       ; preserved_cycles
       ; blocks_per_voting_period } )
->>>>>>> 02d34a2e
   $ Arg.(
       value
         (flag
@@ -455,27 +344,6 @@
   $ Arg.(
       pure (fun x -> `Blocks_per_voting_period x)
       $ value
-<<<<<<< HEAD
-        (opt (some int) None
-           (info
-              ["blocks-per-voting-period"]
-              ~doc:"Set the length of voting periods")))
-  $ Arg.(
-      pure (fun x -> `Protocol_hash x)
-      $ value
-        (opt (some string) None
-           (info ["protocol-hash"] ~doc:"Set the (starting) protocol hash.")))
-  $ Arg.(
-      pure (fun x -> `Time_between_blocks x)
-      $ value
-        (opt
-           (some (list ~sep:',' int))
-           None
-           (info ["time-between-blocks"] ~docv:"COMMA-SEPARATED-SECONDS"
-              ~doc:
-                "Set the time between blocks bootstrap-parameter, e.g. \
-                 `2,3,2`.")))
-=======
           (opt int def.blocks_per_voting_period
              (info ~docs
                 ["blocks-per-voting-period"]
@@ -495,7 +363,6 @@
                 ~doc:
                   "Set the time between blocks bootstrap-parameter, e.g. \
                    `2,3,2`.")))
->>>>>>> 02d34a2e
   $ Arg.(
       pure (fun x -> `Blocks_per_cycle x)
       $ value
@@ -514,18 +381,8 @@
       pure (fun l ->
           List.map l ~f:(fun ((name, pubkey, pubkey_hash, private_key), tez) ->
               (Account.key_pair name ~pubkey ~pubkey_hash ~private_key, tez) )
-        )
-      $ value
-<<<<<<< HEAD
-        (opt_all
-           (pair ~sep:'@' (t4 ~sep:',' string string string string) int64)
-           []
-           (info ["add-bootstrap-account"]
-              ~docv:"NAME,PUBKEY,PUBKEY-HASH,PRIVATE-URI@MUTEZ-AMOUNT"
-              ~doc:
-                "Add a custom bootstrap account, e.g. \
-                 `LedgerBaker,edpku...,tz1YPS...,ledger://crouching-tiger.../ed25519/0'/0'@20_000_000_000`.")))
-=======
+      )
+      $ value
           (opt_all
              (pair ~sep:'@' (t4 ~sep:',' string string string string) int64)
              []
@@ -533,5 +390,4 @@
                 ~docv:"NAME,PUBKEY,PUBKEY-HASH,PRIVATE-URI@MUTEZ-AMOUNT"
                 ~doc:
                   "Add a custom bootstrap account, e.g. \
-                   `LedgerBaker,edpku...,tz1YPS...,ledger://crouching-tiger.../ed25519/0'/0'@20_000_000_000`.")))
->>>>>>> 02d34a2e
+                   `LedgerBaker,edpku...,tz1YPS...,ledger://crouching-tiger.../ed25519/0'/0'@20_000_000_000`.")))