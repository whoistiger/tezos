--- conflicted
+++ resolved
@@ -38,11 +38,8 @@
 
 let dummy_location = -1
 
-<<<<<<< HEAD
-=======
 type 'p canonical = Canonical of (canonical_location, 'p) node
 
->>>>>>> e445371a
 let location = function
   | Int (loc, _) -> loc
   | String (loc, _) -> loc
