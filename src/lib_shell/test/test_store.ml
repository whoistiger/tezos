(*****************************************************************************)
(*                                                                           *)
(* Open Source License                                                       *)
(* Copyright (c) 2018 Dynamic Ledger Solutions, Inc. <contact@tezos.com>     *)
(*                                                                           *)
(* Permission is hereby granted, free of charge, to any person obtaining a   *)
(* copy of this software and associated documentation files (the "Software"),*)
(* to deal in the Software without restriction, including without limitation *)
(* the rights to use, copy, modify, merge, publish, distribute, sublicense,  *)
(* and/or sell copies of the Software, and to permit persons to whom the     *)
(* Software is furnished to do so, subject to the following conditions:      *)
(*                                                                           *)
(* The above copyright notice and this permission notice shall be included   *)
(* in all copies or substantial portions of the Software.                    *)
(*                                                                           *)
(* THE SOFTWARE IS PROVIDED "AS IS", WITHOUT WARRANTY OF ANY KIND, EXPRESS OR*)
(* IMPLIED, INCLUDING BUT NOT LIMITED TO THE WARRANTIES OF MERCHANTABILITY,  *)
(* FITNESS FOR A PARTICULAR PURPOSE AND NONINFRINGEMENT. IN NO EVENT SHALL   *)
(* THE AUTHORS OR COPYRIGHT HOLDERS BE LIABLE FOR ANY CLAIM, DAMAGES OR OTHER*)
(* LIABILITY, WHETHER IN AN ACTION OF CONTRACT, TORT OR OTHERWISE, ARISING   *)
(* FROM, OUT OF OR IN CONNECTION WITH THE SOFTWARE OR THE USE OR OTHER       *)
(* DEALINGS IN THE SOFTWARE.                                                 *)
(*                                                                           *)
(*****************************************************************************)

open Store

let ( >>= ) = Lwt.bind

let ( >|= ) = Lwt.( >|= )

let ( // ) = Filename.concat

(** Basic blocks *)

let genesis_block =
  Block_hash.of_b58check_exn
    "BLockGenesisGenesisGenesisGenesisGenesisGeneskvg68z"

let genesis_protocol =
  Protocol_hash.of_b58check_exn
    "ProtoDemoNoopsDemoNoopsDemoNoopsDemoNoopsDemo6XBoYp"

let genesis_time = Time.Protocol.of_seconds 0L

(** *)

let mapsize = 4_096_000_000L (* ~4 GiB *)

let wrap_store_init f _ () =
  Lwt_utils_unix.with_tempdir "tezos_test_" (fun base_dir ->
      let root = base_dir // "store" in
      Store.init ~mapsize root
      >>= function
      | Ok store ->
          Lwt.finalize
            (fun () -> f store)
            (fun () -> Store.close store ; Lwt.return_unit)
      | Error err ->
          Format.kasprintf
            Pervasives.failwith
            "@[Cannot initialize store:@ %a@]"
            pp_print_error
            err)

let wrap_raw_store_init f _ () =
  Lwt_utils_unix.with_tempdir "tezos_test_" (fun base_dir ->
      let root = base_dir // "store" in
      Raw_store.init ~mapsize root
      >>= function
      | Ok store ->
          Lwt.finalize
            (fun () -> f store)
            (fun () -> Raw_store.close store ; Lwt.return_unit)
      | Error err ->
          Format.kasprintf
            Pervasives.failwith
            "@[Cannot initialize store:@ %a@]"
            pp_print_error
            err)

let test_init _ = Lwt.return_unit

let chain_id = Chain_id.of_block_hash genesis_block

(** Operation store *)

let make proto : Operation.t = {shell = {branch = genesis_block}; proto}
<<<<<<< HEAD

let op1 = make (MBytes.of_string "Capadoce")

let oph1 = Operation.hash op1

let op2 = make (MBytes.of_string "Kivu")

=======

let op1 = make (Bytes.of_string "Capadoce")

let oph1 = Operation.hash op1

let op2 = make (Bytes.of_string "Kivu")

>>>>>>> fc8990b1
let oph2 = Operation.hash op2

(** Block store *)

let lolblock ?(operations = []) header =
  let operations_hash =
    Operation_list_list_hash.compute [Operation_list_hash.compute operations]
  in
  let block_header =
    {
      Block_header.shell =
        {
          timestamp = Time.Protocol.of_seconds (Random.int64 1500L);
          level = 0l;
          (* dummy *)
          proto_level = 0;
          (* dummy *)
          validation_passes = Random.int 32;
          predecessor = genesis_block;
          operations_hash;
          fitness =
<<<<<<< HEAD
            [ MBytes.of_string @@ string_of_int @@ String.length header;
              MBytes.of_string @@ string_of_int @@ 12 ];
          context = Context_hash.zero;
        };
      protocol_data = MBytes.of_string header;
=======
            [ Bytes.of_string @@ string_of_int @@ String.length header;
              Bytes.of_string @@ string_of_int @@ 12 ];
          context = Context_hash.zero;
        };
      protocol_data = Bytes.of_string header;
>>>>>>> fc8990b1
    }
  in
  let block_contents =
    {
      header = block_header;
<<<<<<< HEAD
      Store.Block.metadata = MBytes.create 0;
=======
      Store.Block.metadata = Bytes.create 0;
>>>>>>> fc8990b1
      max_operations_ttl = 0;
      message = None;
      context = Context_hash.zero;
      last_allowed_fork_level = 0l;
    }
  in
  (block_header, block_contents)

let ((b1_header, b1_contents) as b1) = lolblock "Blop !"

let bh1 = Block_header.hash b1_header

let ((b2_header, b2_contents) as b2) = lolblock "Tacatlopo"

let bh2 = Block_header.hash b2_header

let ((b3_header, b3_contents) as b3) =
  lolblock ~operations:[oph1; oph2] "Persil"

let bh3 = Block_header.hash b3_header

let bh3' =
  let raw = Bytes.of_string @@ Block_hash.to_string bh3 in
  Bytes.set raw 31 '\000' ;
  Bytes.set raw 30 '\000' ;
  Block_hash.of_string_exn @@ Bytes.to_string raw

let equal ((b1_header, b1_contents) : Block_header.t * Store.Block.contents)
    ((b2_header, b2_contents) : Block_header.t * Store.Block.contents) =
  Block_header.equal b1_header b2_header
  && b1_contents.message = b2_contents.message

let check_block s h b =
  Store.Block.Contents.read (s, h)
  >>= function
  | Ok bc' -> (
      Store.Block.Pruned_contents.read (s, h)
      >>= function
      | Ok {header} when equal b (header, bc') ->
          Lwt.return_unit
      | Ok _ ->
          Format.eprintf
            "Error while reading block %a\n%!"
            Block_hash.pp_short
            h ;
          exit 1
      | Error err ->
          Format.eprintf
            "@[Error while reading block header %a:@ %a\n@]"
            Block_hash.pp_short
            h
            pp_print_error
            err ;
          exit 1 )
  | Error err ->
      Format.eprintf
        "@[Error while reading block %a:@ %a\n@]"
        Block_hash.pp_short
        h
        pp_print_error
        err ;
      exit 1

let test_block s =
  let s = Store.Chain.get s chain_id in
  let s = Store.Block.get s in
  Block.Contents.store (s, bh1) b1_contents
  >>= fun () ->
  Block.Contents.store (s, bh2) b2_contents
  >>= fun () ->
  Block.Contents.store (s, bh3) b3_contents
  >>= fun () ->
  Block.Pruned_contents.store (s, bh1) {header = b1_header}
  >>= fun () ->
  Block.Pruned_contents.store (s, bh2) {header = b2_header}
  >>= fun () ->
  Block.Pruned_contents.store (s, bh3) {header = b3_header}
  >>= fun () ->
  check_block s bh1 b1
  >>= fun () -> check_block s bh2 b2 >>= fun () -> check_block s bh3 b3

let test_expand s =
  let s = Store.Chain.get s chain_id in
  let s = Store.Block.get s in
  Block.Contents.store (s, bh1) b1_contents
  >>= fun () ->
  Block.Contents.store (s, bh2) b2_contents
  >>= fun () ->
  Block.Contents.store (s, bh3) b3_contents
  >>= fun () ->
  Block.Contents.store (s, bh3') b3_contents
  >>= fun () ->
  Block.Pruned_contents.store (s, bh1) {header = b1_header}
  >>= fun () ->
  Block.Pruned_contents.store (s, bh2) {header = b2_header}
  >>= fun () ->
  Block.Pruned_contents.store (s, bh3) {header = b3_header}
  >>= fun () ->
  Block.Pruned_contents.store (s, bh3') {header = b3_header}
  >>= fun () ->
  Base58.complete (Block_hash.to_short_b58check bh1)
  >>= fun res ->
  Assert.equal_string_list ~msg:__LOC__ res [Block_hash.to_b58check bh1] ;
  Base58.complete (Block_hash.to_short_b58check bh2)
  >>= fun res ->
  Assert.equal_string_list ~msg:__LOC__ res [Block_hash.to_b58check bh2] ;
  Base58.complete (Block_hash.to_short_b58check bh3)
  >>= fun res ->
  Assert.equal_string_list
    ~msg:__LOC__
    (List.sort String.compare res)
    [Block_hash.to_b58check bh3'; Block_hash.to_b58check bh3] ;
  Lwt.return_unit

(** Generic store *)

let check (type t) (module Store : Store_sigs.STORE with type t = t)
    (s : Store.t) k d =
  Store.read_opt s k
  >|= function
<<<<<<< HEAD
  | Some d' when MBytes.equal d d' ->
      ()
  | Some d' ->
      Assert.fail_msg
        ~expected:(MBytes.to_string d)
        ~given:(MBytes.to_string d')
        "Error while reading key %d %S\n%!"
        Cstruct.(compare (of_bigarray d) (of_bigarray d'))
        (String.concat Filename.dir_sep k)
  | None ->
      Assert.fail_msg
        ~expected:(MBytes.to_string d)
=======
  | Some d' when Bytes.equal d d' ->
      ()
  | Some d' ->
      Assert.fail_msg
        ~expected:(Bytes.to_string d)
        ~given:(Bytes.to_string d')
        "Error while reading key %d %S\n%!"
        Bytes.(compare d d')
        (String.concat Filename.dir_sep k)
  | None ->
      Assert.fail_msg
        ~expected:(Bytes.to_string d)
>>>>>>> fc8990b1
        ~given:""
        "Error while reading key %S\n%!"
        (String.concat Filename.dir_sep k)

let check_none (type t) (module Store : Store_sigs.STORE with type t = t)
    (s : Store.t) k =
  Store.read_opt s k
  >|= function
  | None ->
      ()
  | Some _ ->
      Assert.fail_msg
        "Error while reading non-existent key %S\n%!"
        (String.concat Filename.dir_sep k)

let test_generic (type t) (module Store : Store_sigs.STORE with type t = t)
    (s : Store.t) =
<<<<<<< HEAD
  Store.store s ["day"; "current"] (MBytes.of_string "Mercredi")
  >>= fun () ->
  Store.store s ["day"; "next"] (MBytes.of_string "Jeudi")
  >>= fun () ->
  Store.store s ["day"; "truc"; "chose"] (MBytes.of_string "Vendredi")
  >>= fun () ->
  check (module Store) s ["day"; "current"] (MBytes.of_string "Mercredi")
  >>= fun () ->
  check (module Store) s ["day"; "next"] (MBytes.of_string "Jeudi")
=======
  Store.store s ["day"; "current"] (Bytes.of_string "Mercredi")
  >>= fun () ->
  Store.store s ["day"; "next"] (Bytes.of_string "Jeudi")
  >>= fun () ->
  Store.store s ["day"; "truc"; "chose"] (Bytes.of_string "Vendredi")
  >>= fun () ->
  check (module Store) s ["day"; "current"] (Bytes.of_string "Mercredi")
  >>= fun () ->
  check (module Store) s ["day"; "next"] (Bytes.of_string "Jeudi")
>>>>>>> fc8990b1
  >>= fun () -> check_none (module Store) s ["day"]

let list (type t) (module Store : Store_sigs.STORE with type t = t)
    (s : Store.t) k =
  Store.keys s k

let test_generic_list (type t)
    (module Store : Store_sigs.STORE with type t = t) (s : Store.t) =
<<<<<<< HEAD
  Store.store s ["a"; "b"] (MBytes.of_string "Novembre")
  >>= fun () ->
  Store.store s ["a"; "c"] (MBytes.of_string "Juin")
  >>= fun () ->
  Store.store s ["a"; "d"; "e"] (MBytes.of_string "Septembre")
  >>= fun () ->
  Store.store s ["f"] (MBytes.of_string "Avril")
  >>= fun () ->
  Store.store s ["g"; "h"] (MBytes.of_string "Avril")
=======
  Store.store s ["a"; "b"] (Bytes.of_string "Novembre")
  >>= fun () ->
  Store.store s ["a"; "c"] (Bytes.of_string "Juin")
  >>= fun () ->
  Store.store s ["a"; "d"; "e"] (Bytes.of_string "Septembre")
  >>= fun () ->
  Store.store s ["f"] (Bytes.of_string "Avril")
  >>= fun () ->
  Store.store s ["g"; "h"] (Bytes.of_string "Avril")
>>>>>>> fc8990b1
  >>= fun () ->
  list (module Store) s []
  >>= fun l ->
  Assert.equal_string_list_list
    ~msg:__LOC__
    [["a"; "b"]; ["a"; "c"]; ["a"; "d"; "e"]; ["f"]; ["g"; "h"]]
    (List.sort compare l) ;
  list (module Store) s ["a"]
  >>= fun l ->
  Assert.equal_string_list_list
    ~msg:__LOC__
    [["a"; "b"]; ["a"; "c"]; ["a"; "d"; "e"]]
    (List.sort compare l) ;
  list (module Store) s ["f"]
  >>= fun l ->
  Assert.equal_string_list_list ~msg:__LOC__ [] l ;
  list (module Store) s ["g"]
  >>= fun l ->
  Assert.equal_string_list_list ~msg:__LOC__ [["g"; "h"]] (List.sort compare l) ;
  list (module Store) s ["i"]
  >>= fun l ->
  Assert.equal_string_list_list ~msg:__LOC__ [] l ;
  Lwt.return_unit

(** HashSet *)

open Store_helpers

let test_hashset (type t) (module Store : Store_sigs.STORE with type t = t)
    (s : Store.t) =
  let module BlockSet = Block_hash.Set in
  let module StoreSet =
    Make_buffered_set
      (Make_substore
         (Store)
         (struct
           let name = ["test_set"]
         end))
         (Block_hash)
      (BlockSet)
  in
  let bhset = BlockSet.(add bh2 (add bh1 empty)) in
  StoreSet.store_all s bhset
  >>= fun () ->
  StoreSet.read_all s
  >>= fun bhset' ->
  Assert.equal_block_set ~msg:__LOC__ bhset bhset' ;
  let bhset2 = BlockSet.(bhset |> add bh3 |> remove bh1) in
  StoreSet.store_all s bhset2
  >>= fun () ->
  StoreSet.read_all s
  >>= fun bhset2' ->
  Assert.equal_block_set ~msg:__LOC__ bhset2 bhset2' ;
  StoreSet.fold s ~init:BlockSet.empty ~f:(fun bh acc ->
      Lwt.return (BlockSet.add bh acc))
  >>= fun bhset2'' ->
  Assert.equal_block_set ~msg:__LOC__ bhset2 bhset2'' ;
<<<<<<< HEAD
  Store.store s ["day"; "current"] (MBytes.of_string "Mercredi")
=======
  Store.store s ["day"; "current"] (Bytes.of_string "Mercredi")
>>>>>>> fc8990b1
  >>= fun () ->
  StoreSet.remove_all s
  >>= fun () ->
  StoreSet.read_all s
  >>= fun empty ->
  Assert.equal_block_set ~msg:__LOC__ BlockSet.empty empty ;
<<<<<<< HEAD
  check (module Store) s ["day"; "current"] (MBytes.of_string "Mercredi")
=======
  check (module Store) s ["day"; "current"] (Bytes.of_string "Mercredi")
>>>>>>> fc8990b1
  >>= fun () -> Lwt.return_unit

(** HashMap *)

let test_hashmap (type t) (module Store : Store_sigs.STORE with type t = t)
    (s : Store.t) =
  let module BlockMap = Block_hash.Map in
  let module StoreMap =
    Make_buffered_map
      (Make_substore
         (Store)
         (struct
           let name = ["test_map"]
         end))
         (Block_hash)
      (Make_value (struct
        type t = int * char

        let encoding =
          Data_encoding.(tup2 int31 (conv int_of_char char_of_int int8))
      end))
      (BlockMap)
  in
  let eq = ( = ) in
  let map = BlockMap.(empty |> add bh1 (1, 'a') |> add bh2 (2, 'b')) in
  StoreMap.store_all s map
  >>= fun () ->
  StoreMap.read_all s
  >>= fun map' ->
  Assert.equal_block_map ~msg:__LOC__ ~eq map map' ;
  let map2 = map |> BlockMap.add bh3 (3, 'c') |> BlockMap.remove bh1 in
  StoreMap.store_all s map2
  >>= fun () ->
  StoreMap.read_all s
  >>= fun map2' ->
  Assert.equal_block_map ~msg:__LOC__ ~eq map2 map2' ;
  Lwt.return_unit

(** Functors *)

let test_single (type t) (module Store : Store_sigs.STORE with type t = t)
    (s : Store.t) =
  let module Single =
    Make_single_store
      (Store)
      (struct
        let name = ["plop"]
      end)
      (Make_value (struct
        type t = int * string

        let encoding = Data_encoding.(tup2 int31 string)
      end))
  in
  Single.known s
  >>= fun known ->
  Assert.is_false ~msg:__LOC__ known ;
  Single.read_opt s
  >>= fun v' ->
  Assert.equal ~msg:__LOC__ None v' ;
  let v = (3, "Non!") in
  Single.store s v
  >>= fun () ->
  Single.known s
  >>= fun known ->
  Assert.is_true ~msg:__LOC__ known ;
  Single.read_opt s
  >>= fun v' ->
  Assert.equal ~msg:__LOC__ (Some v) v' ;
  Single.remove s
  >>= fun () ->
  Single.known s
  >>= fun known ->
  Assert.is_false ~msg:__LOC__ known ;
  Single.read_opt s
  >>= fun v' ->
  Assert.equal ~msg:__LOC__ None v' ;
  Lwt.return_unit

module Sub =
  Make_substore
    (Raw_store)
    (struct
      let name = ["plop"; "plip"]
    end)

module SubBlocks =
  Make_indexed_substore
    (Make_substore
       (Raw_store)
       (struct
         let name = ["blocks"]
       end))
       (Block_hash)

module SubBlocksSet =
  SubBlocks.Make_buffered_set
    (struct
      let name = ["test_set"]
    end)
    (Block_hash.Set)

module SubBlocksMap =
  SubBlocks.Make_buffered_map
    (struct
      let name = ["test_map"]
    end)
    (Make_value (struct
      type t = int * string

      let encoding = Data_encoding.(tup2 int31 string)
    end))
    (Block_hash.Map)

let test_subblock s =
  SubBlocksSet.known s bh1
  >>= fun known ->
  Assert.is_false ~msg:__LOC__ known ;
  SubBlocksSet.store s bh1
  >>= fun () ->
  SubBlocksSet.store s bh2
  >>= fun () ->
  SubBlocksSet.known s bh2
  >>= fun known ->
  Assert.is_true ~msg:__LOC__ known ;
  SubBlocksSet.read_all s
  >>= fun set ->
  let set' = Block_hash.Set.(empty |> add bh1 |> add bh2) in
  Assert.equal_block_set ~msg:__LOC__ set set' ;
  SubBlocksSet.remove s bh2
  >>= fun () ->
  let set = Block_hash.Set.(empty |> add bh3' |> add bh3) in
  SubBlocksSet.store_all s set
  >>= fun () ->
  SubBlocksSet.elements s
  >>= fun elts ->
  Assert.equal_block_hash_list
    ~msg:__LOC__
    (List.sort Block_hash.compare elts)
    (List.sort Block_hash.compare [bh3; bh3']) ;
  SubBlocksSet.store s bh2
  >>= fun () ->
  SubBlocksSet.remove s bh3
  >>= fun () ->
  SubBlocksSet.elements s
  >>= fun elts ->
  Assert.equal_block_hash_list
    ~msg:__LOC__
    (List.sort Block_hash.compare elts)
    (List.sort Block_hash.compare [bh2; bh3']) ;
  SubBlocksMap.known s bh1
  >>= fun known ->
  Assert.is_false ~msg:__LOC__ known ;
  let v1 = (3, "Non!") and v2 = (12, "Beurk.") in
  SubBlocksMap.store s bh1 v1
  >>= fun () ->
  SubBlocksMap.store s bh2 v2
  >>= fun () ->
  SubBlocksMap.known s bh1
  >>= fun known ->
  SubBlocksMap.read_opt s bh1
  >>= fun v1' ->
  Assert.equal ~msg:__LOC__ (Some v1) v1' ;
  Assert.is_true ~msg:__LOC__ known ;
  let map = Block_hash.Map.(empty |> add bh1 v1 |> add bh2 v2) in
  SubBlocksMap.read_all s
  >>= fun map' ->
  Assert.equal_block_map ~eq:( = ) ~msg:__LOC__ map map' ;
  SubBlocksSet.remove_all s
  >>= fun () ->
  SubBlocksSet.elements s
  >>= fun elts ->
  Assert.equal_block_hash_list ~msg:__LOC__ elts [] ;
  SubBlocksMap.read_all s
  >>= fun map' ->
  Assert.equal_block_map ~eq:( = ) ~msg:__LOC__ map map' ;
  SubBlocksSet.store s bh3
  >>= fun () ->
  SubBlocks.indexes s
  >>= fun keys ->
  Assert.equal_block_hash_list
    ~msg:__LOC__
    (List.sort Block_hash.compare keys)
    (List.sort Block_hash.compare [bh1; bh2; bh3]) ;
  Lwt.return_unit

module SubSubBlocks =
  Make_indexed_substore
    (Make_substore
       (SubBlocks.Store)
       (struct
         let name = ["sub_blocks"]
       end))
       (Block_hash)

(** *)

let tests_raw : (string * (Raw_store.t -> unit Lwt.t)) list =
  [ ("init", test_init);
    ("generic", test_generic (module Raw_store));
    ("generic_substore", test_generic (module Sub));
    ( "generic_indexedstore",
      fun s -> test_generic (module SubBlocks.Store) (s, bh1) );
    ( "generic_indexedsubstore",
      fun s -> test_generic (module SubSubBlocks.Store) ((s, bh1), bh2) );
    ("single", test_single (module Raw_store));
    ("single_substore", test_single (module Sub));
    ( "single_indexedstore",
      fun s -> test_single (module SubBlocks.Store) (s, bh1) );
    ( "single_indexedsubstore",
      fun s -> test_single (module SubSubBlocks.Store) ((s, bh1), bh2) );
    ("generic_list", test_generic_list (module Raw_store));
    ("generic_substore_list", test_generic_list (module Sub));
    ( "generic_indexedstore_list",
      fun s -> test_generic_list (module SubBlocks.Store) (s, bh1) );
    ( "generic_indexedsubstore_list",
      fun s -> test_generic_list (module SubSubBlocks.Store) ((s, bh1), bh2) );
    ("hashset", test_hashset (module Raw_store));
    ("hashset_substore", test_hashset (module Sub));
    ( "hashset_indexedstore",
      fun s -> test_hashset (module SubBlocks.Store) (s, bh1) );
    ( "hashset_indexedsubstore",
      fun s -> test_hashset (module SubSubBlocks.Store) ((s, bh1), bh2) );
    ("hashmap", test_hashmap (module Raw_store));
    ("hashmap_substore", test_hashmap (module Sub));
    ( "hashmap_indexedstore",
      fun s -> test_hashmap (module SubBlocks.Store) (s, bh1) );
    ( "hashmap_indexedsubstore",
      fun s -> test_hashmap (module SubSubBlocks.Store) ((s, bh1), bh2) );
    ("subblock", test_subblock) ]

let tests : (string * (Store.t -> unit Lwt.t)) list =
  [("expand", test_expand); ("block", test_block)]

let tests =
  List.map
    (fun (s, f) -> Alcotest_lwt.test_case s `Quick (wrap_raw_store_init f))
    tests_raw
  @ List.map
      (fun (s, f) -> Alcotest_lwt.test_case s `Quick (wrap_store_init f))
      tests<|MERGE_RESOLUTION|>--- conflicted
+++ resolved
@@ -86,23 +86,13 @@
 (** Operation store *)
 
 let make proto : Operation.t = {shell = {branch = genesis_block}; proto}
-<<<<<<< HEAD
-
-let op1 = make (MBytes.of_string "Capadoce")
+
+let op1 = make (Bytes.of_string "Capadoce")
 
 let oph1 = Operation.hash op1
 
-let op2 = make (MBytes.of_string "Kivu")
-
-=======
-
-let op1 = make (Bytes.of_string "Capadoce")
-
-let oph1 = Operation.hash op1
-
 let op2 = make (Bytes.of_string "Kivu")
 
->>>>>>> fc8990b1
 let oph2 = Operation.hash op2
 
 (** Block store *)
@@ -124,29 +114,17 @@
           predecessor = genesis_block;
           operations_hash;
           fitness =
-<<<<<<< HEAD
-            [ MBytes.of_string @@ string_of_int @@ String.length header;
-              MBytes.of_string @@ string_of_int @@ 12 ];
-          context = Context_hash.zero;
-        };
-      protocol_data = MBytes.of_string header;
-=======
             [ Bytes.of_string @@ string_of_int @@ String.length header;
               Bytes.of_string @@ string_of_int @@ 12 ];
           context = Context_hash.zero;
         };
       protocol_data = Bytes.of_string header;
->>>>>>> fc8990b1
     }
   in
   let block_contents =
     {
       header = block_header;
-<<<<<<< HEAD
-      Store.Block.metadata = MBytes.create 0;
-=======
       Store.Block.metadata = Bytes.create 0;
->>>>>>> fc8990b1
       max_operations_ttl = 0;
       message = None;
       context = Context_hash.zero;
@@ -267,20 +245,6 @@
     (s : Store.t) k d =
   Store.read_opt s k
   >|= function
-<<<<<<< HEAD
-  | Some d' when MBytes.equal d d' ->
-      ()
-  | Some d' ->
-      Assert.fail_msg
-        ~expected:(MBytes.to_string d)
-        ~given:(MBytes.to_string d')
-        "Error while reading key %d %S\n%!"
-        Cstruct.(compare (of_bigarray d) (of_bigarray d'))
-        (String.concat Filename.dir_sep k)
-  | None ->
-      Assert.fail_msg
-        ~expected:(MBytes.to_string d)
-=======
   | Some d' when Bytes.equal d d' ->
       ()
   | Some d' ->
@@ -293,7 +257,6 @@
   | None ->
       Assert.fail_msg
         ~expected:(Bytes.to_string d)
->>>>>>> fc8990b1
         ~given:""
         "Error while reading key %S\n%!"
         (String.concat Filename.dir_sep k)
@@ -311,17 +274,6 @@
 
 let test_generic (type t) (module Store : Store_sigs.STORE with type t = t)
     (s : Store.t) =
-<<<<<<< HEAD
-  Store.store s ["day"; "current"] (MBytes.of_string "Mercredi")
-  >>= fun () ->
-  Store.store s ["day"; "next"] (MBytes.of_string "Jeudi")
-  >>= fun () ->
-  Store.store s ["day"; "truc"; "chose"] (MBytes.of_string "Vendredi")
-  >>= fun () ->
-  check (module Store) s ["day"; "current"] (MBytes.of_string "Mercredi")
-  >>= fun () ->
-  check (module Store) s ["day"; "next"] (MBytes.of_string "Jeudi")
-=======
   Store.store s ["day"; "current"] (Bytes.of_string "Mercredi")
   >>= fun () ->
   Store.store s ["day"; "next"] (Bytes.of_string "Jeudi")
@@ -331,7 +283,6 @@
   check (module Store) s ["day"; "current"] (Bytes.of_string "Mercredi")
   >>= fun () ->
   check (module Store) s ["day"; "next"] (Bytes.of_string "Jeudi")
->>>>>>> fc8990b1
   >>= fun () -> check_none (module Store) s ["day"]
 
 let list (type t) (module Store : Store_sigs.STORE with type t = t)
@@ -340,17 +291,6 @@
 
 let test_generic_list (type t)
     (module Store : Store_sigs.STORE with type t = t) (s : Store.t) =
-<<<<<<< HEAD
-  Store.store s ["a"; "b"] (MBytes.of_string "Novembre")
-  >>= fun () ->
-  Store.store s ["a"; "c"] (MBytes.of_string "Juin")
-  >>= fun () ->
-  Store.store s ["a"; "d"; "e"] (MBytes.of_string "Septembre")
-  >>= fun () ->
-  Store.store s ["f"] (MBytes.of_string "Avril")
-  >>= fun () ->
-  Store.store s ["g"; "h"] (MBytes.of_string "Avril")
-=======
   Store.store s ["a"; "b"] (Bytes.of_string "Novembre")
   >>= fun () ->
   Store.store s ["a"; "c"] (Bytes.of_string "Juin")
@@ -360,7 +300,6 @@
   Store.store s ["f"] (Bytes.of_string "Avril")
   >>= fun () ->
   Store.store s ["g"; "h"] (Bytes.of_string "Avril")
->>>>>>> fc8990b1
   >>= fun () ->
   list (module Store) s []
   >>= fun l ->
@@ -418,22 +357,14 @@
       Lwt.return (BlockSet.add bh acc))
   >>= fun bhset2'' ->
   Assert.equal_block_set ~msg:__LOC__ bhset2 bhset2'' ;
-<<<<<<< HEAD
-  Store.store s ["day"; "current"] (MBytes.of_string "Mercredi")
-=======
   Store.store s ["day"; "current"] (Bytes.of_string "Mercredi")
->>>>>>> fc8990b1
   >>= fun () ->
   StoreSet.remove_all s
   >>= fun () ->
   StoreSet.read_all s
   >>= fun empty ->
   Assert.equal_block_set ~msg:__LOC__ BlockSet.empty empty ;
-<<<<<<< HEAD
-  check (module Store) s ["day"; "current"] (MBytes.of_string "Mercredi")
-=======
   check (module Store) s ["day"; "current"] (Bytes.of_string "Mercredi")
->>>>>>> fc8990b1
   >>= fun () -> Lwt.return_unit
 
 (** HashMap *)
