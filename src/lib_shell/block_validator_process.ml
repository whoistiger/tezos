--- conflicted
+++ resolved
@@ -247,20 +247,8 @@
     let user_activated_protocol_overrides =
       validator.user_activated_protocol_overrides
     in
-<<<<<<< HEAD
-    let cache =
-      match validator.cache with
-      | None -> `Load
-      | Some block_cache ->
-          `Inherited (block_cache, predecessor_shell_header.context)
-    in
     Block_validation.preapply
       ~chain_id
-      ~cache
-=======
-    Block_validation.preapply
-      ~chain_id
->>>>>>> e445371a
       ~user_activated_upgrades
       ~user_activated_protocol_overrides
       ~timestamp
