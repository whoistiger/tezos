--- conflicted
+++ resolved
@@ -580,34 +580,13 @@
         return_unit
       end else return_unit
 
-    let on_inject w pv op =
+    let on_inject _w pv op =
       let oph = Operation.hash op in
       if already_handled pv oph then
         return_unit (* FIXME : is this an error ? *)
       else
         Lwt.return pv.validation_state >>=? fun validation_state ->
         Lwt.return (Prevalidation.parse op) >>=? fun parsed_op ->
-<<<<<<< HEAD
-        if pre_filter w pv op then
-          Prevalidation.apply_operation validation_state parsed_op >>= function
-          | Applied (new_validation_state, result) ->
-              post_filter w pv
-                ~validation_state_before: (Prevalidation.validation_state validation_state)
-                ~validation_state_after: (Prevalidation.validation_state new_validation_state)
-                parsed_op.protocol_data result >>= fun post_accept ->
-              if post_accept then
-                Distributed_db.inject_operation pv.chain_db oph op >>= fun (_ : bool) ->
-                pv.pending <- Operation_hash.Map.add parsed_op.hash op pv.pending ;
-                return_unit
-              else
-                failwith "Operation %a rejected by the mempool post filter" Operation_hash.pp oph
-          | res ->
-              failwith "Error while applying operation %a:@ %a"
-                Operation_hash.pp oph
-                Prevalidation.pp_result res
-        else
-          failwith "Operation %a rejected by the mempool pre filter" Operation_hash.pp oph
-=======
         Prevalidation.apply_operation validation_state parsed_op >>= function
         | Applied (_, _result) ->
             Distributed_db.inject_operation pv.chain_db oph op >>= fun (_ : bool) ->
@@ -617,7 +596,6 @@
             failwith "Error while applying operation %a:@ %a"
               Operation_hash.pp oph
               Prevalidation.pp_result res
->>>>>>> 6ffabdd8
 
     let on_notify w pv peer mempool =
       let all_ophs =
@@ -871,10 +849,6 @@
   let module Prevalidator: T = (val t) in
   Prevalidator.fitness ()
 
-let fitness (t:t) =
-  let module Prevalidator: T = (val t) in
-  Prevalidator.fitness ()
-
 let inject_operation (t:t) op =
   let module Prevalidator: T = (val t) in
   let w = Lazy.force Prevalidator.worker in
