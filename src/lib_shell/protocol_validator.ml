--- conflicted
+++ resolved
@@ -28,75 +28,22 @@
 include Internal_event.Legacy_logging.Make_semantic (struct
   let name = "node.validator.block"
 end)
-<<<<<<< HEAD
-
-type 'a request =
-  | Request_validation : {
-      hash : Protocol_hash.t;
-      protocol : Protocol.t;
-    }
-      -> Registered_protocol.t tzresult request
-
-type message = Message : 'a request * 'a Lwt.u option -> message
-=======
->>>>>>> fc8990b1
 
 type t = {
   db : Distributed_db.t;
   mutable worker : unit Lwt.t;
-<<<<<<< HEAD
-  messages : message Lwt_pipe.t;
-=======
   request : unit Lwt_condition.t;
   mutable pending :
     ( Protocol.t
     * Registered_protocol.t tzresult Lwt.t
     * Registered_protocol.t tzresult Lwt.u )
     Protocol_hash.Map.t;
->>>>>>> fc8990b1
   canceler : Lwt_canceler.t;
 }
 
 (** Block validation *)
 
 let rec worker_loop bv =
-<<<<<<< HEAD
-  protect ~canceler:bv.canceler (fun () -> Lwt_pipe.pop bv.messages >>= return)
-  >>=? (function
-         | Message (request, wakener) -> (
-           match request with
-           | Request_validation {hash; protocol} -> (
-               Updater.compile hash protocol
-               >>= fun valid ->
-               ( if valid then
-                 Distributed_db.commit_protocol bv.db hash protocol
-               else
-                 (* no need to tag 'invalid' protocol on disk,
-               the economic protocol prevents us from
-               being spammed with protocol validation. *)
-                 return_true )
-               >>=? fun _ ->
-               match wakener with
-               | None ->
-                   return_unit
-               | Some wakener ->
-                   if valid then
-                     match Registered_protocol.get hash with
-                     | Some protocol ->
-                         Lwt.wakeup_later wakener (Ok protocol)
-                     | None ->
-                         Lwt.wakeup_later
-                           wakener
-                           (error
-                              (Invalid_protocol
-                                 {hash; error = Dynlinking_failed}))
-                   else
-                     Lwt.wakeup_later
-                       wakener
-                       (error
-                          (Invalid_protocol {hash; error = Compilation_failed})) ;
-                   return_unit ) ))
-=======
   ( if Protocol_hash.Map.cardinal bv.pending = 0 then
     Lwt_condition.wait bv.request >>= return
   else
@@ -124,7 +71,6 @@
         wakener
         (error (Invalid_protocol {hash; error = Compilation_failed})) ;
     return_unit )
->>>>>>> fc8990b1
   >>= function
   | Ok () ->
       worker_loop bv
@@ -141,19 +87,12 @@
 
 let create db =
   let canceler = Lwt_canceler.create () in
-<<<<<<< HEAD
-  let messages = Lwt_pipe.create () in
-  let bv = {canceler; messages; db; worker = Lwt.return_unit} in
-  Lwt_canceler.on_cancel bv.canceler (fun () ->
-      Lwt_pipe.close bv.messages ; Lwt.return_unit) ;
-=======
   let pending = Protocol_hash.Map.empty in
   let request = Lwt_condition.create () in
   let bv = {canceler; pending; request; db; worker = Lwt.return_unit} in
   Lwt_canceler.on_cancel bv.canceler (fun () ->
       Protocol_hash.Map.iter (fun _ (_, r, _) -> Lwt.cancel r) bv.pending ;
       Lwt.return_unit) ;
->>>>>>> fc8990b1
   bv.worker <-
     Lwt_utils.worker
       "block_validator"
@@ -165,11 +104,7 @@
 let shutdown {canceler; worker; _} =
   Lwt_canceler.cancel canceler >>= fun () -> worker
 
-<<<<<<< HEAD
-let validate {messages; _} hash protocol =
-=======
 let validate state hash protocol =
->>>>>>> fc8990b1
   match Registered_protocol.get hash with
   | Some protocol ->
       lwt_debug
@@ -179,12 +114,7 @@
             -% t event "previously_validated_protocol"
             -% a Protocol_hash.Logging.tag hash)
       >>= fun () -> return protocol
-<<<<<<< HEAD
-  | None ->
-      let (res, wakener) = Lwt.task () in
-=======
   | None -> (
->>>>>>> fc8990b1
       lwt_debug
         Tag.DSL.(
           fun f ->
@@ -192,12 +122,6 @@
             -% t event "pushing_validation_request"
             -% a Protocol_hash.Logging.tag hash)
       >>= fun () ->
-<<<<<<< HEAD
-      Lwt_pipe.push
-        messages
-        (Message (Request_validation {hash; protocol}, Some wakener))
-      >>= fun () -> res
-=======
       match Protocol_hash.Map.find_opt hash state.pending with
       | None ->
           let (res, wakener) = Lwt.task () in
@@ -208,7 +132,6 @@
           res
       | Some (_, res, _) ->
           res )
->>>>>>> fc8990b1
 
 let fetch_and_compile_protocol pv ?peer ?timeout hash =
   match Registered_protocol.get hash with
@@ -236,11 +159,7 @@
   let protocol_level = State.Block.protocol_level block in
   let chain_state = State.Block.chain_state block in
   State.Block.context block
-<<<<<<< HEAD
-  >>= fun context ->
-=======
   >>=? fun context ->
->>>>>>> fc8990b1
   let protocol =
     Context.get_protocol context
     >>= fun protocol_hash ->
