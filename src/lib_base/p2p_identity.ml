(*****************************************************************************)
(*                                                                           *)
(* Open Source License                                                       *)
(* Copyright (c) 2018 Dynamic Ledger Solutions, Inc. <contact@tezos.com>     *)
(*                                                                           *)
(* Permission is hereby granted, free of charge, to any person obtaining a   *)
(* copy of this software and associated documentation files (the "Software"),*)
(* to deal in the Software without restriction, including without limitation *)
(* the rights to use, copy, modify, merge, publish, distribute, sublicense,  *)
(* and/or sell copies of the Software, and to permit persons to whom the     *)
(* Software is furnished to do so, subject to the following conditions:      *)
(*                                                                           *)
(* The above copyright notice and this permission notice shall be included   *)
(* in all copies or substantial portions of the Software.                    *)
(*                                                                           *)
(* THE SOFTWARE IS PROVIDED "AS IS", WITHOUT WARRANTY OF ANY KIND, EXPRESS OR*)
(* IMPLIED, INCLUDING BUT NOT LIMITED TO THE WARRANTIES OF MERCHANTABILITY,  *)
(* FITNESS FOR A PARTICULAR PURPOSE AND NONINFRINGEMENT. IN NO EVENT SHALL   *)
(* THE AUTHORS OR COPYRIGHT HOLDERS BE LIABLE FOR ANY CLAIM, DAMAGES OR OTHER*)
(* LIABILITY, WHETHER IN AN ACTION OF CONTRACT, TORT OR OTHERWISE, ARISING   *)
(* FROM, OUT OF OR IN CONNECTION WITH THE SOFTWARE OR THE USE OR OTHER       *)
(* DEALINGS IN THE SOFTWARE.                                                 *)
(*                                                                           *)
(*****************************************************************************)

type t = {
  peer_id : P2p_peer.Id.t;
  public_key : Crypto_box.public_key;
  secret_key : Crypto_box.secret_key;
  proof_of_work_stamp : Crypto_box.nonce;
}

let encoding =
  let open Data_encoding in
<<<<<<< HEAD
  conv
    (fun {peer_id; public_key; secret_key; proof_of_work_stamp} ->
      (Some peer_id, public_key, secret_key, proof_of_work_stamp))
    (fun (peer_id_opt, public_key, secret_key, proof_of_work_stamp) ->
      let peer_id =
        match peer_id_opt with
        | Some peer_id ->
            peer_id
        | None ->
            Tezos_crypto.Crypto_box.hash public_key
      in
      {peer_id; public_key; secret_key; proof_of_work_stamp})
    (obj4
       (opt "peer_id" P2p_peer_id.encoding)
       (req "public_key" Crypto_box.public_key_encoding)
       (req "secret_key" Crypto_box.secret_key_encoding)
       (req "proof_of_work_stamp" Crypto_box.nonce_encoding))
=======
  def
    "p2p_identity"
    ~description:
      "The identity of a peer. This includes cryptographic keys as well as a \
       proof-of-work."
  @@ conv
       (fun {peer_id; public_key; secret_key; proof_of_work_stamp} ->
         (Some peer_id, public_key, secret_key, proof_of_work_stamp))
       (fun (peer_id_opt, public_key, secret_key, proof_of_work_stamp) ->
         let peer_id =
           match peer_id_opt with
           | Some peer_id ->
               peer_id
           | None ->
               Tezos_crypto.Crypto_box.hash public_key
         in
         {peer_id; public_key; secret_key; proof_of_work_stamp})
       (obj4
          (opt "peer_id" P2p_peer_id.encoding)
          (req "public_key" Crypto_box.public_key_encoding)
          (req "secret_key" Crypto_box.secret_key_encoding)
          (req "proof_of_work_stamp" Crypto_box.nonce_encoding))
>>>>>>> fc8990b1

let generate_with_bound ?max target =
  let (secret_key, public_key, peer_id) = Crypto_box.random_keypair () in
  let proof_of_work_stamp =
    Crypto_box.generate_proof_of_work ?max public_key target
  in
  {peer_id; public_key; secret_key; proof_of_work_stamp}

let generate target = generate_with_bound target

let () = Data_encoding.Registration.register encoding<|MERGE_RESOLUTION|>--- conflicted
+++ resolved
@@ -32,25 +32,6 @@
 
 let encoding =
   let open Data_encoding in
-<<<<<<< HEAD
-  conv
-    (fun {peer_id; public_key; secret_key; proof_of_work_stamp} ->
-      (Some peer_id, public_key, secret_key, proof_of_work_stamp))
-    (fun (peer_id_opt, public_key, secret_key, proof_of_work_stamp) ->
-      let peer_id =
-        match peer_id_opt with
-        | Some peer_id ->
-            peer_id
-        | None ->
-            Tezos_crypto.Crypto_box.hash public_key
-      in
-      {peer_id; public_key; secret_key; proof_of_work_stamp})
-    (obj4
-       (opt "peer_id" P2p_peer_id.encoding)
-       (req "public_key" Crypto_box.public_key_encoding)
-       (req "secret_key" Crypto_box.secret_key_encoding)
-       (req "proof_of_work_stamp" Crypto_box.nonce_encoding))
-=======
   def
     "p2p_identity"
     ~description:
@@ -73,7 +54,6 @@
           (req "public_key" Crypto_box.public_key_encoding)
           (req "secret_key" Crypto_box.secret_key_encoding)
           (req "proof_of_work_stamp" Crypto_box.nonce_encoding))
->>>>>>> fc8990b1
 
 let generate_with_bound ?max target =
   let (secret_key, public_key, peer_id) = Crypto_box.random_keypair () in
