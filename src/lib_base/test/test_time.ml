--- conflicted
+++ resolved
@@ -40,15 +40,9 @@
   let max_rfc3339_seconds = to_seconds max_rfc3339
 
   let min_rfc3339_seconds = to_seconds min_rfc3339
-<<<<<<< HEAD
 
   let t_arb = QCheck.map ~rev:to_seconds of_seconds QCheck.int64
 
-=======
-
-  let t_arb = QCheck.map ~rev:to_seconds of_seconds QCheck.int64
-
->>>>>>> 3df16311
   let rfc3339_compatible_t_arb =
     let within_rfc3339 =
       QCheck.map
@@ -57,19 +51,12 @@
         (int64_range min_rfc3339_seconds max_rfc3339_seconds)
     in
     QCheck.frequency
-<<<<<<< HEAD
-      [ (97, within_rfc3339);
-        (1, QCheck.always max_rfc3339);
-        (1, QCheck.always min_rfc3339);
-        (1, QCheck.always epoch) ]
-=======
       [
         (97, within_rfc3339);
         (1, QCheck.always max_rfc3339);
         (1, QCheck.always min_rfc3339);
         (1, QCheck.always epoch);
       ]
->>>>>>> 3df16311
 
   let pp fmt t = Format.fprintf fmt "%Lx" (to_seconds t)
 
@@ -119,21 +106,6 @@
       ~name:"Protocol.[to|of]_notation roundtrip in RFC3339 range"
       rfc3339_compatible_t_arb
       (fun t ->
-<<<<<<< HEAD
-        to_notation t |> of_notation
-        |> function
-        | None ->
-            QCheck.Test.fail_report "Failed to roundtrip notation"
-        | Some actual ->
-            qcheck_eq' ~pp ~eq:equal ~expected:t ~actual ())
-
-  let tests =
-    [ add_diff_roundtrip;
-      diff_add_roundtrip;
-      encoding_binary_roundtrip;
-      encoding_json_roundtrip;
-      encoding_to_notation_roundtrip ]
-=======
         to_notation t |> of_notation |> function
         | None -> QCheck.Test.fail_report "Failed to roundtrip notation"
         | Some actual -> qcheck_eq' ~pp ~eq:equal ~expected:t ~actual ())
@@ -146,7 +118,6 @@
       encoding_json_roundtrip;
       encoding_to_notation_roundtrip;
     ]
->>>>>>> 3df16311
 end
 
 module System = struct
@@ -156,16 +127,6 @@
   let t_ymdhms_arb : t QCheck.arbitrary =
     let open QCheck in
     let rev t =
-<<<<<<< HEAD
-      Option.get t |> Ptime.to_date_time
-      |> fun (date, (time, _)) -> (date, time)
-    in
-    of_option_arb
-      ( pair
-          (triple (0 -- 9999) (1 -- 12) (1 -- 31))
-          (triple (0 -- 23) (0 -- 59) (0 -- 60))
-      |> map ~rev (fun (date, time) -> Ptime.of_date_time (date, (time, 0))) )
-=======
       Option.get t |> Ptime.to_date_time |> fun (date, (time, _)) -> (date, time)
     in
     of_option_arb
@@ -173,7 +134,6 @@
          (triple (0 -- 9999) (1 -- 12) (1 -- 31))
          (triple (0 -- 23) (0 -- 59) (0 -- 60))
       |> map ~rev (fun (date, time) -> Ptime.of_date_time (date, (time, 0))))
->>>>>>> 3df16311
     |> set_print (Format.asprintf "%a" pp_hum)
 
   let (min_day, min_ps) = Ptime.min |> Ptime.to_span |> Ptime.Span.to_d_ps
@@ -205,12 +165,7 @@
       t_arb
       (fun t ->
         match to_protocol t |> of_protocol_opt with
-<<<<<<< HEAD
-        | None ->
-            QCheck.Test.fail_report "Failed roundtrip"
-=======
         | None -> QCheck.Test.fail_report "Failed roundtrip"
->>>>>>> 3df16311
         | Some actual ->
             let delta = Ptime.Span.abs @@ Ptime.diff t actual in
             is_small delta)
@@ -283,33 +238,20 @@
         is_small delta)
 
   let tests =
-<<<<<<< HEAD
-    [ to_protocol_of_protocol_roundtrip;
-=======
     [
       to_protocol_of_protocol_roundtrip;
->>>>>>> 3df16311
       of_protocol_to_protocol_roundtrip_or_outside_rfc3339;
       rfc_encoding_binary_roundtrip;
       rfc_encoding_json_roundtrip;
       encoding_binary_roundtrip;
-<<<<<<< HEAD
-      encoding_json_roundtrip ]
-=======
       encoding_json_roundtrip;
     ]
->>>>>>> 3df16311
 end
 
 let () =
   Alcotest.run
     "Time"
-<<<<<<< HEAD
-    [ ("Protocol", qcheck_wrap Protocol.tests);
-      ("System", qcheck_wrap System.tests) ]
-=======
     [
       ("Protocol", qcheck_wrap Protocol.tests);
       ("System", qcheck_wrap System.tests);
-    ]
->>>>>>> 3df16311
+    ]