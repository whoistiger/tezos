--- conflicted
+++ resolved
@@ -42,19 +42,11 @@
         "Exception while serializing value %a"
         Data_encoding.Binary.pp_write_error
         error ;
-<<<<<<< HEAD
-      MBytes.create 0
-end
-
-module Raw_value = struct
-  type t = MBytes.t
-=======
       Bytes.create 0
 end
 
 module Raw_value = struct
   type t = Bytes.t
->>>>>>> fc8990b1
 
   let of_bytes b = ok b
 
@@ -84,11 +76,7 @@
 
   type key = string list
 
-<<<<<<< HEAD
-  type value = MBytes.t
-=======
   type value = Bytes.t
->>>>>>> fc8990b1
 
   let name_length = List.length N.name
 
@@ -129,11 +117,7 @@
 
     type key = string list
 
-<<<<<<< HEAD
-    type value = MBytes.t
-=======
     type value = Bytes.t
->>>>>>> fc8990b1
 
     let to_key i k =
       assert (List.length (I.to_path i []) = I.path_length) ;
@@ -241,11 +225,7 @@
 
     type elt = I.t
 
-<<<<<<< HEAD
-    let inited = MBytes.of_string "inited"
-=======
     let inited = Bytes.of_string "inited"
->>>>>>> fc8990b1
 
     let known s i = Store.known (s, i) N.name
 
@@ -349,11 +329,7 @@
 
   type elt = I.t
 
-<<<<<<< HEAD
-  let inited = MBytes.of_string "inited"
-=======
   let inited = Bytes.of_string "inited"
->>>>>>> fc8990b1
 
   let known s i = S.known s (I.to_path i [])
 
