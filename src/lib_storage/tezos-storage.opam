--- conflicted
+++ resolved
@@ -11,12 +11,8 @@
   "tezos-base"
   "lmdb"
   "irmin-lmdb"
-<<<<<<< HEAD
+  "tezos-shell-services"
   "tezos-stdlib-unix"
-=======
-  "tezos-shell-services"
-  "tezos-stdlib-unix" { with-test }
->>>>>>> 6ffabdd8
   "alcotest-lwt" { with-test }
 ]
 build: [
