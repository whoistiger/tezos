--- conflicted
+++ resolved
@@ -59,19 +59,11 @@
 
 (** [key] indicates a path in a context. *)
 type key = string list
-<<<<<<< HEAD
-=======
 
 type value = bytes
->>>>>>> fc8990b1
 
 val mem : context -> key -> bool Lwt.t
 
-<<<<<<< HEAD
-val mem : context -> key -> bool Lwt.t
-
-=======
->>>>>>> fc8990b1
 val dir_mem : context -> key -> bool Lwt.t
 
 val get : context -> key -> value option Lwt.t
@@ -102,11 +94,7 @@
 
 val checkout_exn : index -> Context_hash.t -> context Lwt.t
 
-<<<<<<< HEAD
-val hash : time:Time.Protocol.t -> ?message:string -> t -> Context_hash.t Lwt.t
-=======
 val hash : time:Time.Protocol.t -> ?message:string -> t -> Context_hash.t
->>>>>>> fc8990b1
 
 val commit :
   time:Time.Protocol.t -> ?message:string -> context -> Context_hash.t Lwt.t
