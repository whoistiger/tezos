--- conflicted
+++ resolved
@@ -183,11 +183,7 @@
     Data_encoding.Binary.to_bytes_exn Contract.encoding destination
   in
   let amount = Tez.to_mutez amount in
-<<<<<<< HEAD
-  let (`Hex destination) = MBytes.to_hex destination in
-=======
   let (`Hex destination) = Hex.of_bytes destination in
->>>>>>> 24ad6e30
   let entrypoint = match entrypoint with "default" -> "" | s -> "%" ^ s in
   if parameter_type = t_unit then
     Format.asprintf
@@ -253,11 +249,7 @@
       | None ->
           return_none )
       >>=? fun parameter ->
-<<<<<<< HEAD
-      let parameter = Option.unopt ~default:d_unit parameter in
-=======
       let parameter = Option.value ~default:d_unit parameter in
->>>>>>> 24ad6e30
       return
       @@ build_lambda_for_originated
            ~destination
